/*
 *	linux/kernel/softirq.c
 *
 *	Copyright (C) 1992 Linus Torvalds
 *
 *	Distribute under GPLv2.
 *
 *	Rewritten. Old one was good in 2.2, but in 2.3 it was immoral. --ANK (990903)
 */

#include <linux/export.h>
#include <linux/kernel_stat.h>
#include <linux/interrupt.h>
#include <linux/init.h>
#include <linux/mm.h>
#include <linux/notifier.h>
#include <linux/percpu.h>
#include <linux/cpu.h>
#include <linux/freezer.h>
#include <linux/kthread.h>
#include <linux/rcupdate.h>
#include <linux/ftrace.h>
#include <linux/smp.h>
#include <linux/smpboot.h>
#include <linux/tick.h>

#define CREATE_TRACE_POINTS
#include <trace/events/irq.h>

/*
   - No shared variables, all the data are CPU local.
   - If a softirq needs serialization, let it serialize itself
     by its own spinlocks.
   - Even if softirq is serialized, only local cpu is marked for
     execution. Hence, we get something sort of weak cpu binding.
     Though it is still not clear, will it result in better locality
     or will not.

   Examples:
   - NET RX softirq. It is multithreaded and does not require
     any global serialization.
   - NET TX softirq. It kicks software netdevice queues, hence
     it is logically serialized per device, but this serialization
     is invisible to common code.
   - Tasklets: serialized wrt itself.
 */

#ifndef __ARCH_IRQ_STAT
irq_cpustat_t irq_stat[NR_CPUS] ____cacheline_aligned;
EXPORT_SYMBOL(irq_stat);
#endif

static struct softirq_action softirq_vec[NR_SOFTIRQS] __cacheline_aligned_in_smp;

DEFINE_PER_CPU(struct task_struct *, ksoftirqd);

char *softirq_to_name[NR_SOFTIRQS] = {
	"HI", "TIMER", "NET_TX", "NET_RX", "BLOCK", "BLOCK_IOPOLL",
	"TASKLET", "SCHED", "HRTIMER", "RCU"
};

/*
 * we cannot loop indefinitely here to avoid userspace starvation,
 * but we also don't want to introduce a worst case 1/HZ latency
 * to the pending events, so lets the scheduler to balance
 * the softirq load for us.
 */
static void wakeup_softirqd(void)
{
	/* Interrupts are disabled: no need to stop preemption */
	struct task_struct *tsk = __this_cpu_read(ksoftirqd);

	if (tsk && tsk->state != TASK_RUNNING)
		wake_up_process(tsk);
}

/*
 * preempt_count and SOFTIRQ_OFFSET usage:
 * - preempt_count is changed by SOFTIRQ_OFFSET on entering or leaving
 *   softirq processing.
 * - preempt_count is changed by SOFTIRQ_DISABLE_OFFSET (= 2 * SOFTIRQ_OFFSET)
 *   on local_bh_disable or local_bh_enable.
 * This lets us distinguish between whether we are currently processing
 * softirq and whether we just have bh disabled.
 */

/*
 * This one is for softirq.c-internal use,
 * where hardirqs are disabled legitimately:
 */
#ifdef CONFIG_TRACE_IRQFLAGS
static void __local_bh_disable(unsigned long ip, unsigned int cnt)
{
	unsigned long flags;

	WARN_ON_ONCE(in_irq());

	raw_local_irq_save(flags);
	/*
	 * The preempt tracer hooks into preempt_count_add and will break
	 * lockdep because it calls back into lockdep after SOFTIRQ_OFFSET
	 * is set and before current->softirq_enabled is cleared.
	 * We must manually increment preempt_count here and manually
	 * call the trace_preempt_off later.
	 */
	__preempt_count_add(cnt);
	/*
	 * Were softirqs turned off above:
	 */
	if (softirq_count() == cnt)
		trace_softirqs_off(ip);
	raw_local_irq_restore(flags);

	if (preempt_count() == cnt)
		trace_preempt_off(CALLER_ADDR0, get_parent_ip(CALLER_ADDR1));
}
#else /* !CONFIG_TRACE_IRQFLAGS */
static inline void __local_bh_disable(unsigned long ip, unsigned int cnt)
{
	preempt_count_add(cnt);
	barrier();
}
#endif /* CONFIG_TRACE_IRQFLAGS */

void local_bh_disable(void)
{
	__local_bh_disable(_RET_IP_, SOFTIRQ_DISABLE_OFFSET);
}

EXPORT_SYMBOL(local_bh_disable);

static void __local_bh_enable(unsigned int cnt)
{
	WARN_ON_ONCE(!irqs_disabled());

	if (softirq_count() == cnt)
		trace_softirqs_on(_RET_IP_);
	preempt_count_sub(cnt);
}

/*
 * Special-case - softirqs can safely be enabled in
 * cond_resched_softirq(), or by __do_softirq(),
 * without processing still-pending softirqs:
 */
void _local_bh_enable(void)
{
	WARN_ON_ONCE(in_irq());
	__local_bh_enable(SOFTIRQ_DISABLE_OFFSET);
}

EXPORT_SYMBOL(_local_bh_enable);

static inline void _local_bh_enable_ip(unsigned long ip)
{
	WARN_ON_ONCE(in_irq() || irqs_disabled());
#ifdef CONFIG_TRACE_IRQFLAGS
	local_irq_disable();
#endif
	/*
	 * Are softirqs going to be turned on now:
	 */
	if (softirq_count() == SOFTIRQ_DISABLE_OFFSET)
		trace_softirqs_on(ip);
	/*
	 * Keep preemption disabled until we are done with
	 * softirq processing:
 	 */
	preempt_count_sub(SOFTIRQ_DISABLE_OFFSET - 1);

	if (unlikely(!in_interrupt() && local_softirq_pending())) {
		/*
		 * Run softirq if any pending. And do it in its own stack
		 * as we may be calling this deep in a task call stack already.
		 */
		do_softirq();
	}

	preempt_count_dec();
#ifdef CONFIG_TRACE_IRQFLAGS
	local_irq_enable();
#endif
	preempt_check_resched();
}

void local_bh_enable(void)
{
	_local_bh_enable_ip(_RET_IP_);
}
EXPORT_SYMBOL(local_bh_enable);

void local_bh_enable_ip(unsigned long ip)
{
	_local_bh_enable_ip(ip);
}
EXPORT_SYMBOL(local_bh_enable_ip);

/*
 * We restart softirq processing for at most MAX_SOFTIRQ_RESTART times,
 * but break the loop if need_resched() is set or after 2 ms.
 * The MAX_SOFTIRQ_TIME provides a nice upper bound in most cases, but in
 * certain cases, such as stop_machine(), jiffies may cease to
 * increment and so we need the MAX_SOFTIRQ_RESTART limit as
 * well to make sure we eventually return from this method.
 *
 * These limits have been established via experimentation.
 * The two things to balance is latency against fairness -
 * we want to handle softirqs as soon as possible, but they
 * should not be able to lock up the box.
 */
#define MAX_SOFTIRQ_TIME  msecs_to_jiffies(2)
#define MAX_SOFTIRQ_RESTART 10

asmlinkage void __do_softirq(void)
{
	struct softirq_action *h;
	__u32 pending;
	unsigned long end = jiffies + MAX_SOFTIRQ_TIME;
	int cpu;
	unsigned long old_flags = current->flags;
	int max_restart = MAX_SOFTIRQ_RESTART;

	/*
	 * Mask out PF_MEMALLOC s current task context is borrowed for the
	 * softirq. A softirq handled such as network RX might set PF_MEMALLOC
	 * again if the socket is related to swap
	 */
	current->flags &= ~PF_MEMALLOC;

	pending = local_softirq_pending();
	account_irq_enter_time(current);

	__local_bh_disable(_RET_IP_, SOFTIRQ_OFFSET);
	lockdep_softirq_enter();

	cpu = smp_processor_id();
restart:
	/* Reset the pending bitmask before enabling irqs */
	set_softirq_pending(0);

	local_irq_enable();

	h = softirq_vec;

	do {
		if (pending & 1) {
			unsigned int vec_nr = h - softirq_vec;
			int prev_count = preempt_count();

			kstat_incr_softirqs_this_cpu(vec_nr);

			trace_softirq_entry(vec_nr);
			h->action(h);
			trace_softirq_exit(vec_nr);
			if (unlikely(prev_count != preempt_count())) {
				printk(KERN_ERR "huh, entered softirq %u %s %p"
				       "with preempt_count %08x,"
				       " exited with %08x?\n", vec_nr,
				       softirq_to_name[vec_nr], h->action,
				       prev_count, preempt_count());
				preempt_count_set(prev_count);
			}

			rcu_bh_qs(cpu);
		}
		h++;
		pending >>= 1;
	} while (pending);

	local_irq_disable();

	pending = local_softirq_pending();
	if (pending) {
		if (time_before(jiffies, end) && !need_resched() &&
		    --max_restart)
			goto restart;

		wakeup_softirqd();
	}

	lockdep_softirq_exit();

	account_irq_exit_time(current);
	__local_bh_enable(SOFTIRQ_OFFSET);
	WARN_ON_ONCE(in_interrupt());
	tsk_restore_flags(current, old_flags, PF_MEMALLOC);
}



asmlinkage void do_softirq(void)
{
	__u32 pending;
	unsigned long flags;

	if (in_interrupt())
		return;

	local_irq_save(flags);

	pending = local_softirq_pending();

	if (pending)
		do_softirq_own_stack();

	local_irq_restore(flags);
}

/*
 * Enter an interrupt context.
 */
void irq_enter(void)
{
	int cpu = smp_processor_id();

	rcu_irq_enter();
	if (is_idle_task(current) && !in_interrupt()) {
		/*
		 * Prevent raise_softirq from needlessly waking up ksoftirqd
		 * here, as softirq will be serviced on return from interrupt.
		 */
		local_bh_disable();
		tick_check_idle(cpu);
		_local_bh_enable();
	}

	__irq_enter();
}

static inline void invoke_softirq(void)
{
	if (!force_irqthreads) {
<<<<<<< HEAD
		/*
		 * We can safely execute softirq on the current stack if
		 * it is the irq stack, because it should be near empty
		 * at this stage. But we have no way to know if the arch
		 * calls irq_exit() on the irq stack. So call softirq
		 * in its own stack to prevent from any overrun on top
		 * of a potentially deep task stack.
		 */
		do_softirq();
=======
#ifdef CONFIG_HAVE_IRQ_EXIT_ON_IRQ_STACK
		/*
		 * We can safely execute softirq on the current stack if
		 * it is the irq stack, because it should be near empty
		 * at this stage.
		 */
		__do_softirq();
#else
		/*
		 * Otherwise, irq_exit() is called on the task stack that can
		 * be potentially deep already. So call softirq in its own stack
		 * to prevent from any overrun.
		 */
		do_softirq_own_stack();
#endif
>>>>>>> d8ec26d7
	} else {
		wakeup_softirqd();
	}
}

static inline void tick_irq_exit(void)
{
#ifdef CONFIG_NO_HZ_COMMON
	int cpu = smp_processor_id();

	/* Make sure that timer wheel updates are propagated */
	if ((idle_cpu(cpu) && !need_resched()) || tick_nohz_full_cpu(cpu)) {
		if (!in_interrupt())
			tick_nohz_irq_exit();
	}
#endif
}

/*
 * Exit an interrupt context. Process softirqs if needed and possible:
 */
void irq_exit(void)
{
#ifndef __ARCH_IRQ_EXIT_IRQS_DISABLED
	local_irq_disable();
#else
	WARN_ON_ONCE(!irqs_disabled());
#endif

	account_irq_exit_time(current);
	trace_hardirq_exit();
	preempt_count_sub(HARDIRQ_OFFSET);
	if (!in_interrupt() && local_softirq_pending())
		invoke_softirq();

	tick_irq_exit();
	rcu_irq_exit();
}

/*
 * This function must run with irqs disabled!
 */
inline void raise_softirq_irqoff(unsigned int nr)
{
	__raise_softirq_irqoff(nr);

	/*
	 * If we're in an interrupt or softirq, we're done
	 * (this also catches softirq-disabled code). We will
	 * actually run the softirq once we return from
	 * the irq or softirq.
	 *
	 * Otherwise we wake up ksoftirqd to make sure we
	 * schedule the softirq soon.
	 */
	if (!in_interrupt())
		wakeup_softirqd();
}

void raise_softirq(unsigned int nr)
{
	unsigned long flags;

	local_irq_save(flags);
	raise_softirq_irqoff(nr);
	local_irq_restore(flags);
}

void __raise_softirq_irqoff(unsigned int nr)
{
	trace_softirq_raise(nr);
	or_softirq_pending(1UL << nr);
}

void open_softirq(int nr, void (*action)(struct softirq_action *))
{
	softirq_vec[nr].action = action;
}

/*
 * Tasklets
 */
struct tasklet_head
{
	struct tasklet_struct *head;
	struct tasklet_struct **tail;
};

static DEFINE_PER_CPU(struct tasklet_head, tasklet_vec);
static DEFINE_PER_CPU(struct tasklet_head, tasklet_hi_vec);

void __tasklet_schedule(struct tasklet_struct *t)
{
	unsigned long flags;

	local_irq_save(flags);
	t->next = NULL;
	*__this_cpu_read(tasklet_vec.tail) = t;
	__this_cpu_write(tasklet_vec.tail, &(t->next));
	raise_softirq_irqoff(TASKLET_SOFTIRQ);
	local_irq_restore(flags);
}

EXPORT_SYMBOL(__tasklet_schedule);

void __tasklet_hi_schedule(struct tasklet_struct *t)
{
	unsigned long flags;

	local_irq_save(flags);
	t->next = NULL;
	*__this_cpu_read(tasklet_hi_vec.tail) = t;
	__this_cpu_write(tasklet_hi_vec.tail,  &(t->next));
	raise_softirq_irqoff(HI_SOFTIRQ);
	local_irq_restore(flags);
}

EXPORT_SYMBOL(__tasklet_hi_schedule);

void __tasklet_hi_schedule_first(struct tasklet_struct *t)
{
	BUG_ON(!irqs_disabled());

	t->next = __this_cpu_read(tasklet_hi_vec.head);
	__this_cpu_write(tasklet_hi_vec.head, t);
	__raise_softirq_irqoff(HI_SOFTIRQ);
}

EXPORT_SYMBOL(__tasklet_hi_schedule_first);

static void tasklet_action(struct softirq_action *a)
{
	struct tasklet_struct *list;

	local_irq_disable();
	list = __this_cpu_read(tasklet_vec.head);
	__this_cpu_write(tasklet_vec.head, NULL);
	__this_cpu_write(tasklet_vec.tail, &__get_cpu_var(tasklet_vec).head);
	local_irq_enable();

	while (list) {
		struct tasklet_struct *t = list;

		list = list->next;

		if (tasklet_trylock(t)) {
			if (!atomic_read(&t->count)) {
				if (!test_and_clear_bit(TASKLET_STATE_SCHED, &t->state))
					BUG();
				t->func(t->data);
				tasklet_unlock(t);
				continue;
			}
			tasklet_unlock(t);
		}

		local_irq_disable();
		t->next = NULL;
		*__this_cpu_read(tasklet_vec.tail) = t;
		__this_cpu_write(tasklet_vec.tail, &(t->next));
		__raise_softirq_irqoff(TASKLET_SOFTIRQ);
		local_irq_enable();
	}
}

static void tasklet_hi_action(struct softirq_action *a)
{
	struct tasklet_struct *list;

	local_irq_disable();
	list = __this_cpu_read(tasklet_hi_vec.head);
	__this_cpu_write(tasklet_hi_vec.head, NULL);
	__this_cpu_write(tasklet_hi_vec.tail, &__get_cpu_var(tasklet_hi_vec).head);
	local_irq_enable();

	while (list) {
		struct tasklet_struct *t = list;

		list = list->next;

		if (tasklet_trylock(t)) {
			if (!atomic_read(&t->count)) {
				if (!test_and_clear_bit(TASKLET_STATE_SCHED, &t->state))
					BUG();
				t->func(t->data);
				tasklet_unlock(t);
				continue;
			}
			tasklet_unlock(t);
		}

		local_irq_disable();
		t->next = NULL;
		*__this_cpu_read(tasklet_hi_vec.tail) = t;
		__this_cpu_write(tasklet_hi_vec.tail, &(t->next));
		__raise_softirq_irqoff(HI_SOFTIRQ);
		local_irq_enable();
	}
}


void tasklet_init(struct tasklet_struct *t,
		  void (*func)(unsigned long), unsigned long data)
{
	t->next = NULL;
	t->state = 0;
	atomic_set(&t->count, 0);
	t->func = func;
	t->data = data;
}

EXPORT_SYMBOL(tasklet_init);

void tasklet_kill(struct tasklet_struct *t)
{
	if (in_interrupt())
		printk("Attempt to kill tasklet from interrupt\n");

	while (test_and_set_bit(TASKLET_STATE_SCHED, &t->state)) {
		do {
			yield();
		} while (test_bit(TASKLET_STATE_SCHED, &t->state));
	}
	tasklet_unlock_wait(t);
	clear_bit(TASKLET_STATE_SCHED, &t->state);
}

EXPORT_SYMBOL(tasklet_kill);

/*
 * tasklet_hrtimer
 */

/*
 * The trampoline is called when the hrtimer expires. It schedules a tasklet
 * to run __tasklet_hrtimer_trampoline() which in turn will call the intended
 * hrtimer callback, but from softirq context.
 */
static enum hrtimer_restart __hrtimer_tasklet_trampoline(struct hrtimer *timer)
{
	struct tasklet_hrtimer *ttimer =
		container_of(timer, struct tasklet_hrtimer, timer);

	tasklet_hi_schedule(&ttimer->tasklet);
	return HRTIMER_NORESTART;
}

/*
 * Helper function which calls the hrtimer callback from
 * tasklet/softirq context
 */
static void __tasklet_hrtimer_trampoline(unsigned long data)
{
	struct tasklet_hrtimer *ttimer = (void *)data;
	enum hrtimer_restart restart;

	restart = ttimer->function(&ttimer->timer);
	if (restart != HRTIMER_NORESTART)
		hrtimer_restart(&ttimer->timer);
}

/**
 * tasklet_hrtimer_init - Init a tasklet/hrtimer combo for softirq callbacks
 * @ttimer:	 tasklet_hrtimer which is initialized
 * @function:	 hrtimer callback function which gets called from softirq context
 * @which_clock: clock id (CLOCK_MONOTONIC/CLOCK_REALTIME)
 * @mode:	 hrtimer mode (HRTIMER_MODE_ABS/HRTIMER_MODE_REL)
 */
void tasklet_hrtimer_init(struct tasklet_hrtimer *ttimer,
			  enum hrtimer_restart (*function)(struct hrtimer *),
			  clockid_t which_clock, enum hrtimer_mode mode)
{
	hrtimer_init(&ttimer->timer, which_clock, mode);
	ttimer->timer.function = __hrtimer_tasklet_trampoline;
	tasklet_init(&ttimer->tasklet, __tasklet_hrtimer_trampoline,
		     (unsigned long)ttimer);
	ttimer->function = function;
}
EXPORT_SYMBOL_GPL(tasklet_hrtimer_init);

void __init softirq_init(void)
{
	int cpu;

	for_each_possible_cpu(cpu) {
		per_cpu(tasklet_vec, cpu).tail =
			&per_cpu(tasklet_vec, cpu).head;
		per_cpu(tasklet_hi_vec, cpu).tail =
			&per_cpu(tasklet_hi_vec, cpu).head;
	}

	open_softirq(TASKLET_SOFTIRQ, tasklet_action);
	open_softirq(HI_SOFTIRQ, tasklet_hi_action);
}

static int ksoftirqd_should_run(unsigned int cpu)
{
	return local_softirq_pending();
}

static void run_ksoftirqd(unsigned int cpu)
{
	local_irq_disable();
	if (local_softirq_pending()) {
		/*
		 * We can safely run softirq on inline stack, as we are not deep
		 * in the task stack here.
		 */
		__do_softirq();
		rcu_note_context_switch(cpu);
		local_irq_enable();
		cond_resched();
		return;
	}
	local_irq_enable();
}

#ifdef CONFIG_HOTPLUG_CPU
/*
 * tasklet_kill_immediate is called to remove a tasklet which can already be
 * scheduled for execution on @cpu.
 *
 * Unlike tasklet_kill, this function removes the tasklet
 * _immediately_, even if the tasklet is in TASKLET_STATE_SCHED state.
 *
 * When this function is called, @cpu must be in the CPU_DEAD state.
 */
void tasklet_kill_immediate(struct tasklet_struct *t, unsigned int cpu)
{
	struct tasklet_struct **i;

	BUG_ON(cpu_online(cpu));
	BUG_ON(test_bit(TASKLET_STATE_RUN, &t->state));

	if (!test_bit(TASKLET_STATE_SCHED, &t->state))
		return;

	/* CPU is dead, so no lock needed. */
	for (i = &per_cpu(tasklet_vec, cpu).head; *i; i = &(*i)->next) {
		if (*i == t) {
			*i = t->next;
			/* If this was the tail element, move the tail ptr */
			if (*i == NULL)
				per_cpu(tasklet_vec, cpu).tail = i;
			return;
		}
	}
	BUG();
}

static void takeover_tasklets(unsigned int cpu)
{
	/* CPU is dead, so no lock needed. */
	local_irq_disable();

	/* Find end, append list for that CPU. */
	if (&per_cpu(tasklet_vec, cpu).head != per_cpu(tasklet_vec, cpu).tail) {
		*__this_cpu_read(tasklet_vec.tail) = per_cpu(tasklet_vec, cpu).head;
		this_cpu_write(tasklet_vec.tail, per_cpu(tasklet_vec, cpu).tail);
		per_cpu(tasklet_vec, cpu).head = NULL;
		per_cpu(tasklet_vec, cpu).tail = &per_cpu(tasklet_vec, cpu).head;
	}
	raise_softirq_irqoff(TASKLET_SOFTIRQ);

	if (&per_cpu(tasklet_hi_vec, cpu).head != per_cpu(tasklet_hi_vec, cpu).tail) {
		*__this_cpu_read(tasklet_hi_vec.tail) = per_cpu(tasklet_hi_vec, cpu).head;
		__this_cpu_write(tasklet_hi_vec.tail, per_cpu(tasklet_hi_vec, cpu).tail);
		per_cpu(tasklet_hi_vec, cpu).head = NULL;
		per_cpu(tasklet_hi_vec, cpu).tail = &per_cpu(tasklet_hi_vec, cpu).head;
	}
	raise_softirq_irqoff(HI_SOFTIRQ);

	local_irq_enable();
}
#endif /* CONFIG_HOTPLUG_CPU */

static int cpu_callback(struct notifier_block *nfb,
				  unsigned long action,
				  void *hcpu)
{
	switch (action) {
#ifdef CONFIG_HOTPLUG_CPU
	case CPU_DEAD:
	case CPU_DEAD_FROZEN:
		takeover_tasklets((unsigned long)hcpu);
		break;
#endif /* CONFIG_HOTPLUG_CPU */
	}
	return NOTIFY_OK;
}

static struct notifier_block cpu_nfb = {
	.notifier_call = cpu_callback
};

static struct smp_hotplug_thread softirq_threads = {
	.store			= &ksoftirqd,
	.thread_should_run	= ksoftirqd_should_run,
	.thread_fn		= run_ksoftirqd,
	.thread_comm		= "ksoftirqd/%u",
};

static __init int spawn_ksoftirqd(void)
{
	register_cpu_notifier(&cpu_nfb);

	BUG_ON(smpboot_register_percpu_thread(&softirq_threads));

	return 0;
}
early_initcall(spawn_ksoftirqd);

/*
 * [ These __weak aliases are kept in a separate compilation unit, so that
 *   GCC does not inline them incorrectly. ]
 */

int __init __weak early_irq_init(void)
{
	return 0;
}

int __init __weak arch_probe_nr_irqs(void)
{
	return NR_IRQS_LEGACY;
}

int __init __weak arch_early_irq_init(void)
{
	return 0;
}<|MERGE_RESOLUTION|>--- conflicted
+++ resolved
@@ -330,17 +330,6 @@
 static inline void invoke_softirq(void)
 {
 	if (!force_irqthreads) {
-<<<<<<< HEAD
-		/*
-		 * We can safely execute softirq on the current stack if
-		 * it is the irq stack, because it should be near empty
-		 * at this stage. But we have no way to know if the arch
-		 * calls irq_exit() on the irq stack. So call softirq
-		 * in its own stack to prevent from any overrun on top
-		 * of a potentially deep task stack.
-		 */
-		do_softirq();
-=======
 #ifdef CONFIG_HAVE_IRQ_EXIT_ON_IRQ_STACK
 		/*
 		 * We can safely execute softirq on the current stack if
@@ -356,7 +345,6 @@
 		 */
 		do_softirq_own_stack();
 #endif
->>>>>>> d8ec26d7
 	} else {
 		wakeup_softirqd();
 	}
