/******************************************************************************
 *
 * Name: aclinuxex.h - Extra OS specific defines, etc. for Linux
 *
 *****************************************************************************/

/*
 * Copyright (C) 2000 - 2015, Intel Corp.
 * All rights reserved.
 *
 * Redistribution and use in source and binary forms, with or without
 * modification, are permitted provided that the following conditions
 * are met:
 * 1. Redistributions of source code must retain the above copyright
 *    notice, this list of conditions, and the following disclaimer,
 *    without modification.
 * 2. Redistributions in binary form must reproduce at minimum a disclaimer
 *    substantially similar to the "NO WARRANTY" disclaimer below
 *    ("Disclaimer") and any redistribution must be conditioned upon
 *    including a substantially similar Disclaimer requirement for further
 *    binary redistribution.
 * 3. Neither the names of the above-listed copyright holders nor the names
 *    of any contributors may be used to endorse or promote products derived
 *    from this software without specific prior written permission.
 *
 * Alternatively, this software may be distributed under the terms of the
 * GNU General Public License ("GPL") version 2 as published by the Free
 * Software Foundation.
 *
 * NO WARRANTY
 * THIS SOFTWARE IS PROVIDED BY THE COPYRIGHT HOLDERS AND CONTRIBUTORS
 * "AS IS" AND ANY EXPRESS OR IMPLIED WARRANTIES, INCLUDING, BUT NOT
 * LIMITED TO, THE IMPLIED WARRANTIES OF MERCHANTIBILITY AND FITNESS FOR
 * A PARTICULAR PURPOSE ARE DISCLAIMED. IN NO EVENT SHALL THE COPYRIGHT
 * HOLDERS OR CONTRIBUTORS BE LIABLE FOR SPECIAL, EXEMPLARY, OR CONSEQUENTIAL
 * DAMAGES (INCLUDING, BUT NOT LIMITED TO, PROCUREMENT OF SUBSTITUTE GOODS
 * OR SERVICES; LOSS OF USE, DATA, OR PROFITS; OR BUSINESS INTERRUPTION)
 * HOWEVER CAUSED AND ON ANY THEORY OF LIABILITY, WHETHER IN CONTRACT,
 * STRICT LIABILITY, OR TORT (INCLUDING NEGLIGENCE OR OTHERWISE) ARISING
 * IN ANY WAY OUT OF THE USE OF THIS SOFTWARE, EVEN IF ADVISED OF THE
 * POSSIBILITY OF SUCH DAMAGES.
 */

#ifndef __ACLINUXEX_H__
#define __ACLINUXEX_H__

#ifdef __KERNEL__

#ifndef ACPI_USE_NATIVE_DIVIDE

#ifndef ACPI_DIV_64_BY_32
#define ACPI_DIV_64_BY_32(n_hi, n_lo, d32, q32, r32) \
	do { \
		u64 (__n) = ((u64) n_hi) << 32 | (n_lo); \
		(r32) = do_div ((__n), (d32)); \
		(q32) = (u32) (__n); \
	} while (0)
#endif

#ifndef ACPI_SHIFT_RIGHT_64
#define ACPI_SHIFT_RIGHT_64(n_hi, n_lo) \
	do { \
		(n_lo) >>= 1; \
		(n_lo) |= (((n_hi) & 1) << 31); \
		(n_hi) >>= 1; \
	} while (0)
#endif

#endif

/*
 * Overrides for in-kernel ACPICA
 */
acpi_status __init acpi_os_initialize(void);

acpi_status acpi_os_terminate(void);

/*
 * The irqs_disabled() check is for resume from RAM.
 * Interrupts are off during resume, just like they are for boot.
 * However, boot has  (system_state != SYSTEM_RUNNING)
 * to quiet __might_sleep() in kmalloc() and resume does not.
 */
static inline void *acpi_os_allocate(acpi_size size)
{
	return kmalloc(size, irqs_disabled()? GFP_ATOMIC : GFP_KERNEL);
}

static inline void *acpi_os_allocate_zeroed(acpi_size size)
{
	return kzalloc(size, irqs_disabled()? GFP_ATOMIC : GFP_KERNEL);
}

static inline void acpi_os_free(void *memory)
{
	kfree(memory);
}

static inline void *acpi_os_acquire_object(acpi_cache_t * cache)
{
	return kmem_cache_zalloc(cache,
				 irqs_disabled()? GFP_ATOMIC : GFP_KERNEL);
}

static inline acpi_thread_id acpi_os_get_thread_id(void)
{
	return (acpi_thread_id) (unsigned long)current;
}

/*
 * When lockdep is enabled, the spin_lock_init() macro stringifies it's
 * argument and uses that as a name for the lock in debugging.
 * By executing spin_lock_init() in a macro the key changes from "lock" for
 * all locks to the name of the argument of acpi_os_create_lock(), which
 * prevents lockdep from reporting false positives for ACPICA locks.
 */
#define acpi_os_create_lock(__handle) \
	({ \
		spinlock_t *lock = ACPI_ALLOCATE(sizeof(*lock)); \
		if (lock) { \
			*(__handle) = lock; \
			spin_lock_init(*(__handle)); \
		} \
		lock ? AE_OK : AE_NO_MEMORY; \
	})

static inline u8 acpi_os_readable(void *pointer, acpi_size length)
{
	return TRUE;
}

static inline acpi_status acpi_os_initialize_command_signals(void)
{
	return AE_OK;
}

static inline void acpi_os_terminate_command_signals(void)
{
<<<<<<< HEAD
=======
	return;
>>>>>>> e3e9b577
}

/*
 * OSL interfaces added by Linux
 */
void early_acpi_os_unmap_memory(void __iomem * virt, acpi_size size);

#endif				/* __KERNEL__ */

#endif				/* __ACLINUXEX_H__ */<|MERGE_RESOLUTION|>--- conflicted
+++ resolved
@@ -136,10 +136,7 @@
 
 static inline void acpi_os_terminate_command_signals(void)
 {
-<<<<<<< HEAD
-=======
 	return;
->>>>>>> e3e9b577
 }
 
 /*
