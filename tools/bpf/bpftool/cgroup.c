--- conflicted
+++ resolved
@@ -25,12 +25,8 @@
 	"       ATTACH_TYPE := { ingress | egress | sock_create |\n"	       \
 	"                        sock_ops | device | bind4 | bind6 |\n"	       \
 	"                        post_bind4 | post_bind6 | connect4 |\n"       \
-<<<<<<< HEAD
-	"                        connect6 | sendmsg4 | sendmsg6 | sysctl }"
-=======
 	"                        connect6 | sendmsg4 | sendmsg6 |\n"           \
 	"                        recvmsg4 | recvmsg6 | sysctl }"
->>>>>>> 4b972a01
 
 static const char * const attach_type_strings[] = {
 	[BPF_CGROUP_INET_INGRESS] = "ingress",
@@ -47,11 +43,8 @@
 	[BPF_CGROUP_UDP4_SENDMSG] = "sendmsg4",
 	[BPF_CGROUP_UDP6_SENDMSG] = "sendmsg6",
 	[BPF_CGROUP_SYSCTL] = "sysctl",
-<<<<<<< HEAD
-=======
 	[BPF_CGROUP_UDP4_RECVMSG] = "recvmsg4",
 	[BPF_CGROUP_UDP6_RECVMSG] = "recvmsg6",
->>>>>>> 4b972a01
 	[__MAX_BPF_ATTACH_TYPE] = NULL,
 };
 
