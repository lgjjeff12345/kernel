--- conflicted
+++ resolved
@@ -111,42 +111,6 @@
         return 0;
 }
 
-<<<<<<< HEAD
-void psbfb_suspend(struct drm_device *dev)
-{
-	struct drm_framebuffer *fb;
-
-	console_lock();
-	mutex_lock(&dev->mode_config.mutex);
-	list_for_each_entry(fb, &dev->mode_config.fb_list, head) {
-		struct psb_framebuffer *psbfb = to_psb_fb(fb);
-		struct fb_info *info = psbfb->fbdev;
-		fb_set_suspend(info, 1);
-		drm_fb_helper_blank(FB_BLANK_POWERDOWN, info);
-	}
-	mutex_unlock(&dev->mode_config.mutex);
-	console_unlock();
-}
-
-void psbfb_resume(struct drm_device *dev)
-{
-	struct drm_framebuffer *fb;
-
-	console_lock();
-	mutex_lock(&dev->mode_config.mutex);
-	list_for_each_entry(fb, &dev->mode_config.fb_list, head) {
-		struct psb_framebuffer *psbfb = to_psb_fb(fb);
-		struct fb_info *info = psbfb->fbdev;
-		fb_set_suspend(info, 0);
-		drm_fb_helper_blank(FB_BLANK_UNBLANK, info);
-	}
-	mutex_unlock(&dev->mode_config.mutex);
-	console_unlock();
-	drm_helper_disable_unused_functions(dev);
-}
-
-=======
->>>>>>> e9676695
 static int psbfb_vm_fault(struct vm_area_struct *vma, struct vm_fault *vmf)
 {
 	struct psb_framebuffer *psbfb = vma->vm_private_data;
