# SPDX-License-Identifier: GPL-2.0-only
#
# USB Network devices configuration
#
comment "Host-side USB support is needed for USB Network Adapter support"
	depends on !USB && NET

menuconfig USB_NET_DRIVERS
	tristate "USB Network Adapters"
	default USB if USB
	depends on USB && NET

if USB_NET_DRIVERS

config USB_CATC
	tristate "USB CATC NetMate-based Ethernet device support"
	select CRC32
	help
	  Say Y if you want to use one of the following 10Mbps USB Ethernet
	  device based on the EL1210A chip. Supported devices are:
	  Belkin F5U011
	  Belkin F5U111
	  CATC NetMate
	  CATC NetMate II
	  smartBridges smartNIC

	  This driver makes the adapter appear as a normal Ethernet interface,
	  typically on eth0, if it is the only ethernet device, or perhaps on
	  eth1, if you have a PCI or ISA ethernet card installed.

	  To compile this driver as a module, choose M here: the
	  module will be called catc.

config USB_KAWETH
	tristate "USB KLSI KL5USB101-based ethernet device support"
	help
	  Say Y here if you want to use one of the following 10Mbps only
	  USB Ethernet adapters based on the KLSI KL5KUSB101B chipset:
	  3Com 3C19250
	  ADS USB-10BT
	  ATEN USB Ethernet
	  ASANTE USB To Ethernet Adapter
	  AOX Endpoints USB Ethernet
	  Correga K.K.
	  D-Link DSB-650C and DU-E10
	  Entrega / Portgear E45
	  I-O DATA USB-ET/T
	  Jaton USB Ethernet Device Adapter
	  Kingston Technology USB Ethernet Adapter
	  Linksys USB10T
	  Mobility USB-Ethernet Adapter
	  NetGear EA-101
	  Peracom Enet and Enet2
	  Portsmith Express Ethernet Adapter
	  Shark Pocket Adapter
	  SMC 2202USB
	  Sony Vaio port extender

	  This driver is likely to work with most 10Mbps only USB Ethernet
	  adapters, including some "no brand" devices. It does NOT work on
	  SmartBridges smartNIC or on Belkin F5U111 devices - you should use
	  the CATC NetMate driver for those. If you are not sure which one
	  you need, select both, and the correct one should be selected for
	  you.

	  This driver makes the adapter appear as a normal Ethernet interface,
	  typically on eth0, if it is the only ethernet device, or perhaps on
	  eth1, if you have a PCI or ISA ethernet card installed.

	  To compile this driver as a module, choose M here: the
	  module will be called kaweth.

config USB_PEGASUS
	tristate "USB Pegasus/Pegasus-II based ethernet device support"
	select MII
	help
	  Say Y here if you know you have Pegasus or Pegasus-II based adapter.
	  If in doubt then look at <file:drivers/net/usb/pegasus.h> for the
	  complete list of supported devices.

	  If your particular adapter is not in the list and you are _sure_ it
	  is Pegasus or Pegasus II based then send me
	  <petkan@users.sourceforge.net> vendor and device IDs.

	  To compile this driver as a module, choose M here: the
	  module will be called pegasus.

config USB_RTL8150
	tristate "USB RTL8150 based ethernet device support"
	select MII
	help
	  Say Y here if you have RTL8150 based usb-ethernet adapter.
	  Send me <petkan@users.sourceforge.net> any comments you may have.
	  You can also check for updates at <http://pegasus2.sourceforge.net/>.

	  To compile this driver as a module, choose M here: the
	  module will be called rtl8150.

config USB_RTL8152
	tristate "Realtek RTL8152/RTL8153 Based USB Ethernet Adapters"
	select MII
	help
	  This option adds support for Realtek RTL8152 based USB 2.0
	  10/100 Ethernet adapters and RTL8153 based USB 3.0 10/100/1000
	  Ethernet adapters.

	  To compile this driver as a module, choose M here: the
	  module will be called r8152.

config USB_LAN78XX
	tristate "Microchip LAN78XX Based USB Ethernet Adapters"
	select MII
	select PHYLIB
	select MICROCHIP_PHY
	select FIXED_PHY
	help
	  This option adds support for Microchip LAN78XX based USB 2
	  & USB 3 10/100/1000 Ethernet adapters.
	  LAN7800 : USB 3 to 10/100/1000 Ethernet adapter
	  LAN7850 : USB 2 to 10/100/1000 Ethernet adapter
	  LAN7801 : USB 3 to 10/100/1000 Ethernet adapter (MAC only)

	  Proper PHY driver is required for LAN7801.

	  To compile this driver as a module, choose M here: the
	  module will be called lan78xx.

config USB_USBNET
	tristate "Multi-purpose USB Networking Framework"
	select MII
	help
	  This driver supports several kinds of network links over USB,
	  with "minidrivers" built around a common network driver core
	  that supports deep queues for efficient transfers.  (This gives
	  better performance with small packets and at high speeds).

	  The USB host runs "usbnet", and the other end of the link might be:

	  - Another USB host, when using USB "network" or "data transfer"
	    cables.  These are often used to network laptops to PCs, like
	    "Laplink" parallel cables or some motherboards.  These rely
	    on specialized chips from many suppliers.

	  - An intelligent USB gadget, perhaps embedding a Linux system.
	    These include PDAs running Linux (iPaq, Yopy, Zaurus, and
	    others), and devices that interoperate using the standard
	    CDC-Ethernet specification (including many cable modems).

	  - Network adapter hardware (like those for 10/100 Ethernet) which
	    uses this driver framework.

	  The link will appear with a name like "usb0", when the link is
	  a two-node link, or "eth0" for most CDC-Ethernet devices.  Those
	  two-node links are most easily managed with Ethernet Bridging
	  (CONFIG_BRIDGE) instead of routing.

	  For more information see <http://www.linux-usb.org/usbnet/>.

	  To compile this driver as a module, choose M here: the
	  module will be called usbnet.

config USB_NET_AX8817X
	tristate "ASIX AX88xxx Based USB 2.0 Ethernet Adapters"
	depends on USB_USBNET
	select CRC32
	select PHYLIB
	default y
	help
	  This option adds support for ASIX AX88xxx based USB 2.0
	  10/100 Ethernet adapters.

 	  This driver should work with at least the following devices:
	    * Aten UC210T
	    * ASIX AX88172
	    * Billionton Systems, USB2AR
	    * Billionton Systems, GUSB2AM-1G-B
	    * Buffalo LUA-U2-KTX
	    * Corega FEther USB2-TX
	    * D-Link DUB-E100
	    * Hawking UF200
	    * Linksys USB200M
	    * Netgear FA120
	    * Sitecom LN-029
	    * Sitecom LN-028
	    * Intellinet USB 2.0 Ethernet
	    * ST Lab USB 2.0 Ethernet
	    * TrendNet TU2-ET100

	  This driver creates an interface named "ethX", where X depends on
	  what other networking devices you have in use.

config USB_NET_AX88179_178A
	tristate "ASIX AX88179/178A USB 3.0/2.0 to Gigabit Ethernet"
	depends on USB_USBNET
	select CRC32
	select PHYLIB
	default y
	help
	  This option adds support for ASIX AX88179 based USB 3.0/2.0
	  to Gigabit Ethernet adapters.

	  This driver should work with at least the following devices:
	    * ASIX AX88179
	    * ASIX AX88178A
	    * Sitcomm LN-032

	  This driver creates an interface named "ethX", where X depends on
	  what other networking devices you have in use.

config USB_NET_CDCETHER
	tristate "CDC Ethernet support (smart devices such as cable modems)"
	depends on USB_USBNET
	default y
	help
	  This option supports devices conforming to the Communication Device
	  Class (CDC) Ethernet Control Model, a specification that's easy to
	  implement in device firmware.  The CDC specifications are available
	  from <http://www.usb.org/>.

	  CDC Ethernet is an implementation option for DOCSIS cable modems
	  that support USB connectivity, used for non-Microsoft USB hosts.
	  The Linux-USB CDC Ethernet Gadget driver is an open implementation.
 	  This driver should work with at least the following devices:

	    * Dell Wireless 5530 HSPA
 	    * Ericsson PipeRider (all variants)
	    * Ericsson Mobile Broadband Module (all variants)
 	    * Motorola (DM100 and SB4100)
 	    * Broadcom Cable Modem (reference design)
	    * Toshiba (PCX1100U and F3507g/F3607gw)
	    * ...

	  This driver creates an interface named "ethX", where X depends on
	  what other networking devices you have in use.  However, if the
	  IEEE 802 "local assignment" bit is set in the address, a "usbX"
	  name is used instead.

config USB_NET_CDC_EEM
	tristate "CDC EEM support"
	depends on USB_USBNET
	help
	  This option supports devices conforming to the Communication Device
	  Class (CDC) Ethernet Emulation Model, a specification that's easy to
	  implement in device firmware.  The CDC EEM specifications are available
	  from <http://www.usb.org/>.

	  This driver creates an interface named "ethX", where X depends on
	  what other networking devices you have in use.  However, if the
	  IEEE 802 "local assignment" bit is set in the address, a "usbX"
	  name is used instead.

config USB_NET_CDC_NCM
	tristate "CDC NCM support"
	depends on USB_USBNET
	select USB_NET_CDCETHER
	default y
	help
	  This driver provides support for CDC NCM (Network Control Model
	  Device USB Class Specification). The CDC NCM specification is
	  available from <http://www.usb.org/>.

	  Say "y" to link the driver statically, or "m" to build a
	  dynamically linked module.

	  This driver should work with at least the following devices:
	    * ST-Ericsson M700 LTE FDD/TDD Mobile Broadband Modem (ref. design)
	    * ST-Ericsson M5730 HSPA+ Mobile Broadband Modem (reference design)
	    * ST-Ericsson M570 HSPA+ Mobile Broadband Modem (reference design)
	    * ST-Ericsson M343 HSPA Mobile Broadband Modem (reference design)
	    * Ericsson F5521gw Mobile Broadband Module

config USB_NET_HUAWEI_CDC_NCM
	tristate "Huawei NCM embedded AT channel support"
	depends on USB_USBNET
	select USB_WDM
	select USB_NET_CDC_NCM
	help
		This driver supports huawei-style NCM devices, that use NCM as a
		transport for other protocols, usually an embedded AT channel.
		Good examples are:
		* Huawei E3131
		* Huawei E3251

		To compile this driver as a module, choose M here: the module will be
		called huawei_cdc_ncm.ko.

config USB_NET_CDC_MBIM
	tristate "CDC MBIM support"
	depends on USB_USBNET
	select USB_WDM
	select USB_NET_CDC_NCM
	help
	  This driver provides support for CDC MBIM (Mobile Broadband
	  Interface Model) devices. The CDC MBIM specification is
	  available from <http://www.usb.org/>.

	  MBIM devices require configuration using the management
	  protocol defined by the MBIM specification.  This driver
	  provides unfiltered access to the MBIM control channel
	  through the associated /dev/cdc-wdmx character device.

	  To compile this driver as a module, choose M here: the
	  module will be called cdc_mbim.

config USB_NET_DM9601
	tristate "Davicom DM96xx based USB 10/100 ethernet devices"
	depends on USB_USBNET
	select CRC32
	help
	  This option adds support for Davicom DM9601/DM9620/DM9621A
	  based USB 10/100 Ethernet adapters.

config USB_NET_SR9700
	tristate "CoreChip-sz SR9700 based USB 1.1 10/100 ethernet devices"
	depends on USB_USBNET
	select CRC32
	help
	  This option adds support for CoreChip-sz SR9700 based USB 1.1
	  10/100 Ethernet adapters.

config USB_NET_SR9800
	tristate "CoreChip-sz SR9800 based USB 2.0 10/100 ethernet devices"
	depends on USB_USBNET
	select CRC32
	help
	  Say Y if you want to use one of the following 100Mbps USB Ethernet
	  device based on the CoreChip-sz SR9800 chip.

	  This driver makes the adapter appear as a normal Ethernet interface,
	  typically on eth0, if it is the only ethernet device, or perhaps on
	  eth1, if you have a PCI or ISA ethernet card installed.

	  To compile this driver as a module, choose M here: the
	  module will be called sr9800.

config USB_NET_SMSC75XX
	tristate "SMSC LAN75XX based USB 2.0 gigabit ethernet devices"
	depends on USB_USBNET
	select BITREVERSE
	select CRC16
	select CRC32
	help
	  This option adds support for SMSC LAN75XX based USB 2.0
	  Gigabit Ethernet adapters.

config USB_NET_SMSC95XX
	tristate "SMSC LAN95XX based USB 2.0 10/100 ethernet devices"
	depends on USB_USBNET
	select PHYLIB
	select SMSC_PHY
	select BITREVERSE
	select CRC16
	select CRC32
	help
	  This option adds support for SMSC LAN95XX based USB 2.0
	  10/100 Ethernet adapters.

config USB_NET_GL620A
	tristate "GeneSys GL620USB-A based cables"
	depends on USB_USBNET
	help
	  Choose this option if you're using a host-to-host cable,
	  or PC2PC motherboard, with this chip.

	  Note that the half-duplex "GL620USB" is not supported.

config USB_NET_NET1080
	tristate "NetChip 1080 based cables (Laplink, ...)"
	default y
	depends on USB_USBNET
	help
	  Choose this option if you're using a host-to-host cable based
	  on this design:  one NetChip 1080 chip and supporting logic,
	  optionally with LEDs that indicate traffic

config USB_NET_PLUSB
	tristate "Prolific PL-2301/2302/25A1/27A1 based cables"
	# if the handshake/init/reset problems, from original 'plusb',
	# are ever resolved ... then remove "experimental"
	depends on USB_USBNET
	help
	  Choose this option if you're using a host-to-host cable
	  with one of these chips.

config USB_NET_MCS7830
	tristate "MosChip MCS7830 based Ethernet adapters"
	depends on USB_USBNET
	help
	  Choose this option if you're using a 10/100 Ethernet USB2
	  adapter based on the MosChip 7830 controller. This includes
	  adapters marketed under the DeLOCK brand.

config USB_NET_RNDIS_HOST
	tristate "Host for RNDIS and ActiveSync devices"
	depends on USB_USBNET
	select USB_NET_CDCETHER
	help
	  This option enables hosting "Remote NDIS" USB networking links,
	  as encouraged by Microsoft (instead of CDC Ethernet!) for use in
	  various devices that may only support this protocol.  A variant
	  of this protocol (with even less public documentation) seems to
	  be at the root of Microsoft's "ActiveSync" too.

	  Avoid using this protocol unless you have no better options.
	  The protocol specification is incomplete, and is controlled by
	  (and for) Microsoft; it isn't an "Open" ecosystem or market.

config USB_NET_CDC_SUBSET_ENABLE
	tristate
	depends on USB_NET_CDC_SUBSET

config USB_NET_CDC_SUBSET
	tristate "Simple USB Network Links (CDC Ethernet subset)"
	depends on USB_USBNET
	default y
	help
	  This driver module supports USB network devices that can work
	  without any device-specific information.  Select it if you have
	  one of these drivers.

	  Note that while many USB host-to-host cables can work in this mode,
	  that may mean not being able to talk to Win32 systems or more
	  commonly not being able to handle certain events (like replugging
	  the host on the other end) very well.  Also, these devices will
	  not generally have permanently assigned Ethernet addresses.

config USB_ALI_M5632
	bool "ALi M5632 based 'USB 2.0 Data Link' cables"
	depends on USB_NET_CDC_SUBSET
	select USB_NET_CDC_SUBSET_ENABLE
	help
	  Choose this option if you're using a host-to-host cable
	  based on this design, which supports USB 2.0 high speed.

config USB_AN2720
	bool "AnchorChips 2720 based cables (Xircom PGUNET, ...)"
	depends on USB_NET_CDC_SUBSET
	select USB_NET_CDC_SUBSET_ENABLE
	help
	  Choose this option if you're using a host-to-host cable
	  based on this design.  Note that AnchorChips is now a
	  Cypress brand.

config USB_BELKIN
	bool "eTEK based host-to-host cables (Advance, Belkin, ...)"
	depends on USB_NET_CDC_SUBSET
	select USB_NET_CDC_SUBSET_ENABLE
	default y
	help
	  Choose this option if you're using a host-to-host cable
	  based on this design:  two NetChip 2890 chips and an Atmel
	  microcontroller, with LEDs that indicate traffic.

config USB_ARMLINUX
	bool "Embedded ARM Linux links (iPaq, ...)"
	depends on USB_NET_CDC_SUBSET
	select USB_NET_CDC_SUBSET_ENABLE
	default y
	help
	  Choose this option to support the "usb-eth" networking driver
	  used by most of the ARM Linux community with device controllers
	  such as the SA-11x0 and PXA-25x UDCs, or the tftp capabilities
	  in some PXA versions of the "blob" boot loader.

	  Linux-based "Gumstix" PXA-25x based systems use this protocol
	  to talk with other Linux systems.

	  Although the ROMs shipped with Sharp Zaurus products use a
	  different link level framing protocol, you can have them use
	  this simpler protocol by installing a different kernel.

config USB_EPSON2888
	bool "Epson 2888 based firmware (DEVELOPMENT)"
	depends on USB_NET_CDC_SUBSET
	select USB_NET_CDC_SUBSET_ENABLE
	help
	  Choose this option to support the usb networking links used
	  by some sample firmware from Epson.

config USB_KC2190
	bool "KT Technology KC2190 based cables (InstaNet)"
	depends on USB_NET_CDC_SUBSET
	select USB_NET_CDC_SUBSET_ENABLE
	help
	  Choose this option if you're using a host-to-host cable
	  with one of these chips.

config USB_NET_ZAURUS
	tristate "Sharp Zaurus (stock ROMs) and compatible"
	depends on USB_USBNET
	select USB_NET_CDCETHER
	select CRC32
	default y
	help
	  Choose this option to support the usb networking links used by
	  Zaurus models like the SL-5000D, SL-5500, SL-5600, A-300, B-500.
	  This also supports some related device firmware, as used in some
	  PDAs from Olympus and some cell phones from Motorola.

	  If you install an alternate image, such as the Linux 2.6 based
	  versions of OpenZaurus, you should no longer need to support this
	  protocol.  Only the "eth-fd" or "net_fd" drivers in these devices
	  really need this non-conformant variant of CDC Ethernet (or in
	  some cases CDC MDLM) protocol, not "g_ether".

config USB_NET_CX82310_ETH
	tristate "Conexant CX82310 USB ethernet port"
	depends on USB_USBNET
	help
	  Choose this option if you're using a Conexant CX82310-based ADSL
	  router with USB ethernet port. This driver is for routers only,
	  it will not work with ADSL modems (use cxacru driver instead).

config USB_NET_KALMIA
	tristate "Samsung Kalmia based LTE USB modem"
	depends on USB_USBNET
	help
	  Choose this option if you have a Samsung Kalmia based USB modem
	  as Samsung GT-B3730.

	  To compile this driver as a module, choose M here: the
	  module will be called kalmia.

config USB_NET_QMI_WWAN
	tristate "QMI WWAN driver for Qualcomm MSM based 3G and LTE modems"
	depends on USB_USBNET
	select USB_WDM
	help
	  Support WWAN LTE/3G devices based on Qualcomm Mobile Data Modem
	  (MDM) chipsets.  Examples of such devices are
	    * Huawei E392/E398

	  This driver will only drive the ethernet part of the chips.
	  The devices require additional configuration to be usable.
	  Multiple management interfaces with linux drivers are
	  available:

	    * option: AT commands on /dev/ttyUSBx
	    * cdc-wdm: Qualcomm MSM Interface (QMI) protocol on /dev/cdc-wdmx

	  A modem manager with support for QMI is recommended.

	  To compile this driver as a module, choose M here: the
	  module will be called qmi_wwan.

config USB_HSO
	tristate "Option USB High Speed Mobile Devices"
	depends on USB && RFKILL && TTY
	default n
	help
	  Choose this option if you have an Option HSDPA/HSUPA card.
	  These cards support downlink speeds of 7.2Mbps or greater.

	  To compile this driver as a module, choose M here: the
	  module will be called hso.

config USB_NET_INT51X1
	tristate "Intellon PLC based usb adapter"
	depends on USB_USBNET
	help
	  Choose this option if you're using a 14Mb USB-based PLC
	  (Powerline Communications) solution with an Intellon
	  INT51x1/INT5200 chip, like the "devolo dLan duo".

config USB_CDC_PHONET
	tristate "CDC Phonet support"
	depends on PHONET && USB_USBNET
	help
	  Choose this option to support the Phonet interface to a Nokia
	  cellular modem, as found on most Nokia handsets with the
	  "PC suite" USB profile.

config USB_IPHETH
	tristate "Apple iPhone USB Ethernet driver"
	default n
	help
	  Module used to share Internet connection (tethering) from your
	  iPhone (Original, 3G and 3GS) to your system.
	  Note that you need userspace libraries and programs that are needed
	  to pair your device with your system and that understand the iPhone
	  protocol.

	  For more information: http://giagio.com/wiki/moin.cgi/iPhoneEthernetDriver

config USB_SIERRA_NET
	tristate "USB-to-WWAN Driver for Sierra Wireless modems"
	depends on USB_USBNET
	help
	  Choose this option if you have a Sierra Wireless USB-to-WWAN device.

	  To compile this driver as a module, choose M here: the
	  module will be called sierra_net.

config USB_VL600
	tristate "LG VL600 modem dongle"
	depends on USB_NET_CDCETHER && TTY
	select USB_ACM
	help
	  Select this if you want to use an LG Electronics 4G/LTE usb modem
	  called VL600.  This driver only handles the ethernet
	  interface exposed by the modem firmware.  To establish a connection
	  you will first need a userspace program that sends the right
	  command to the modem through its CDC ACM port, and most
	  likely also a DHCP client.  See this thread about using the
	  4G modem from Verizon:

	  http://ubuntuforums.org/showpost.php?p=10589647&postcount=17

config USB_NET_CH9200
	tristate "QingHeng CH9200 USB ethernet support"
	depends on USB_USBNET
	select MII
	help
	  Choose this option if you have a USB ethernet adapter with a QinHeng
	  CH9200 chipset.

	  To compile this driver as a module, choose M here: the
	  module will be called ch9200.

config USB_NET_AQC111
	tristate "Aquantia AQtion USB to 5/2.5GbE Controllers support"
	depends on USB_USBNET
	select CRC32
	help
	  This option adds support for Aquantia AQtion USB
	  Ethernet adapters based on AQC111U/AQC112 chips.

	  This driver should work with at least the following devices:
	  * Aquantia AQtion USB to 5GbE

config USB_RTL8153_ECM
	tristate "RTL8153 ECM support"
	depends on USB_NET_CDCETHER && (USB_RTL8152 || USB_RTL8152=n)
<<<<<<< HEAD
	default y
=======
>>>>>>> 6ee1d745
	help
	  This option supports ECM mode for RTL8153 ethernet adapter, when
	  CONFIG_USB_RTL8152 is not set, or the RTL8153 device is not
	  supported by r8152 driver.

endif # USB_NET_DRIVERS<|MERGE_RESOLUTION|>--- conflicted
+++ resolved
@@ -631,10 +631,6 @@
 config USB_RTL8153_ECM
 	tristate "RTL8153 ECM support"
 	depends on USB_NET_CDCETHER && (USB_RTL8152 || USB_RTL8152=n)
-<<<<<<< HEAD
-	default y
-=======
->>>>>>> 6ee1d745
 	help
 	  This option supports ECM mode for RTL8153 ethernet adapter, when
 	  CONFIG_USB_RTL8152 is not set, or the RTL8153 device is not
