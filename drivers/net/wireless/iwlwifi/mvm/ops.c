--- conflicted
+++ resolved
@@ -476,21 +476,13 @@
 		 "not allowing power-up and not having nvm_file\n"))
 		goto out_free;
 
-	if (WARN(cfg->no_power_up_nic_in_init && !iwlwifi_mod_params.nvm_file,
-		 "not allowing power-up and not having nvm_file\n"))
-		goto out_free;
-
 	/*
 	 * Even if nvm exists in the nvm_file driver should read agin the nvm
 	 * from the nic because there might be entries that exist in the OTP
 	 * and not in the file.
 	 * for nics with no_power_up_nic_in_init: rely completley on nvm_file
 	 */
-<<<<<<< HEAD
-	if (cfg->no_power_up_nic_in_init && iwlwifi_mod_params.nvm_file) {
-=======
 	if (cfg->no_power_up_nic_in_init && mvm->nvm_file_name) {
->>>>>>> af7c603e
 		err = iwl_nvm_init(mvm, false);
 		if (err)
 			goto out_free;
@@ -538,11 +530,7 @@
  out_free:
 	iwl_phy_db_free(mvm->phy_db);
 	kfree(mvm->scan_cmd);
-<<<<<<< HEAD
-	if (!cfg->no_power_up_nic_in_init || !iwlwifi_mod_params.nvm_file)
-=======
 	if (!cfg->no_power_up_nic_in_init || !mvm->nvm_file_name)
->>>>>>> af7c603e
 		iwl_trans_op_mode_leave(trans);
 	ieee80211_free_hw(mvm->hw);
 	return NULL;
