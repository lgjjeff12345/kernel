// SPDX-License-Identifier: GPL-2.0-or-later
/*
   cx231xx-video.c - driver for Conexant Cx23100/101/102
		     USB video capture devices

   Copyright (C) 2008 <srinivasa.deevi at conexant dot com>
	Based on em28xx driver
	Based on cx23885 driver
	Based on cx88 driver

 */

#include "cx231xx.h"
#include <linux/init.h>
#include <linux/list.h>
#include <linux/module.h>
#include <linux/kernel.h>
#include <linux/bitmap.h>
#include <linux/i2c.h>
#include <linux/mm.h>
#include <linux/mutex.h>
#include <linux/slab.h>

#include <media/v4l2-common.h>
#include <media/v4l2-ioctl.h>
#include <media/v4l2-event.h>
#include <media/drv-intf/msp3400.h>
#include <media/tuner.h>

#include <media/dvb_frontend.h>

#include "cx231xx-vbi.h"

#define CX231XX_VERSION "0.0.3"

#define DRIVER_AUTHOR   "Srinivasa Deevi <srinivasa.deevi@conexant.com>"
#define DRIVER_DESC     "Conexant cx231xx based USB video device driver"

#define cx231xx_videodbg(fmt, arg...) do {\
	if (video_debug) \
		printk(KERN_INFO "%s %s :"fmt, \
			 dev->name, __func__ , ##arg); } while (0)

static unsigned int isoc_debug;
module_param(isoc_debug, int, 0644);
MODULE_PARM_DESC(isoc_debug, "enable debug messages [isoc transfers]");

#define cx231xx_isocdbg(fmt, arg...) \
do {\
	if (isoc_debug) { \
		printk(KERN_INFO "%s %s :"fmt, \
			 dev->name, __func__ , ##arg); \
	} \
  } while (0)

MODULE_AUTHOR(DRIVER_AUTHOR);
MODULE_DESCRIPTION(DRIVER_DESC);
MODULE_LICENSE("GPL");
MODULE_VERSION(CX231XX_VERSION);

static unsigned int card[]     = {[0 ... (CX231XX_MAXBOARDS - 1)] = UNSET };
static unsigned int video_nr[] = {[0 ... (CX231XX_MAXBOARDS - 1)] = UNSET };
static unsigned int vbi_nr[]   = {[0 ... (CX231XX_MAXBOARDS - 1)] = UNSET };
static unsigned int radio_nr[] = {[0 ... (CX231XX_MAXBOARDS - 1)] = UNSET };

module_param_array(card, int, NULL, 0444);
module_param_array(video_nr, int, NULL, 0444);
module_param_array(vbi_nr, int, NULL, 0444);
module_param_array(radio_nr, int, NULL, 0444);

MODULE_PARM_DESC(card, "card type");
MODULE_PARM_DESC(video_nr, "video device numbers");
MODULE_PARM_DESC(vbi_nr, "vbi device numbers");
MODULE_PARM_DESC(radio_nr, "radio device numbers");

static unsigned int video_debug;
module_param(video_debug, int, 0644);
MODULE_PARM_DESC(video_debug, "enable debug messages [video]");

/* supported video standards */
static struct cx231xx_fmt format[] = {
	{
	 .name = "16bpp YUY2, 4:2:2, packed",
	 .fourcc = V4L2_PIX_FMT_YUYV,
	 .depth = 16,
	 .reg = 0,
	 },
};


static int cx231xx_enable_analog_tuner(struct cx231xx *dev)
{
#ifdef CONFIG_MEDIA_CONTROLLER
	struct media_device *mdev = dev->media_dev;
	struct media_entity  *entity, *decoder = NULL, *source;
	struct media_link *link, *found_link = NULL;
	int ret, active_links = 0;

	if (!mdev)
		return 0;

	/*
	 * This will find the tuner that is connected into the decoder.
	 * Technically, this is not 100% correct, as the device may be
	 * using an analog input instead of the tuner. However, as we can't
	 * do DVB streaming while the DMA engine is being used for V4L2,
	 * this should be enough for the actual needs.
	 */
	media_device_for_each_entity(entity, mdev) {
		if (entity->function == MEDIA_ENT_F_ATV_DECODER) {
			decoder = entity;
			break;
		}
	}
	if (!decoder)
		return 0;

	list_for_each_entry(link, &decoder->links, list) {
		if (link->sink->entity == decoder) {
			found_link = link;
			if (link->flags & MEDIA_LNK_FL_ENABLED)
				active_links++;
			break;
		}
	}

	if (active_links == 1 || !found_link)
		return 0;

	source = found_link->source->entity;
	list_for_each_entry(link, &source->links, list) {
		struct media_entity *sink;
		int flags = 0;

		sink = link->sink->entity;

		if (sink == entity)
			flags = MEDIA_LNK_FL_ENABLED;

		ret = media_entity_setup_link(link, flags);
		if (ret) {
			dev_err(dev->dev,
				"Couldn't change link %s->%s to %s. Error %d\n",
				source->name, sink->name,
				flags ? "enabled" : "disabled",
				ret);
			return ret;
		} else
			dev_dbg(dev->dev,
				"link %s->%s was %s\n",
				source->name, sink->name,
				flags ? "ENABLED" : "disabled");
	}
#endif
	return 0;
}

/* ------------------------------------------------------------------
	Video buffer and parser functions
   ------------------------------------------------------------------*/

/*
 * Announces that a buffer were filled and request the next
 */
static inline void buffer_filled(struct cx231xx *dev,
				 struct cx231xx_dmaqueue *dma_q,
				 struct cx231xx_buffer *buf)
{
	/* Advice that buffer was filled */
	cx231xx_isocdbg("[%p/%d] wakeup\n", buf, buf->vb.i);
	buf->vb.state = VIDEOBUF_DONE;
	buf->vb.field_count++;
	buf->vb.ts = ktime_get_ns();

	if (dev->USE_ISO)
		dev->video_mode.isoc_ctl.buf = NULL;
	else
		dev->video_mode.bulk_ctl.buf = NULL;

	list_del(&buf->vb.queue);
	wake_up(&buf->vb.done);
}

static inline void print_err_status(struct cx231xx *dev, int packet, int status)
{
	char *errmsg = "Unknown";

	switch (status) {
	case -ENOENT:
		errmsg = "unlinked synchronously";
		break;
	case -ECONNRESET:
		errmsg = "unlinked asynchronously";
		break;
	case -ENOSR:
		errmsg = "Buffer error (overrun)";
		break;
	case -EPIPE:
		errmsg = "Stalled (device not responding)";
		break;
	case -EOVERFLOW:
		errmsg = "Babble (bad cable?)";
		break;
	case -EPROTO:
		errmsg = "Bit-stuff error (bad cable?)";
		break;
	case -EILSEQ:
		errmsg = "CRC/Timeout (could be anything)";
		break;
	case -ETIME:
		errmsg = "Device does not respond";
		break;
	}
	if (packet < 0) {
		cx231xx_isocdbg("URB status %d [%s].\n", status, errmsg);
	} else {
		cx231xx_isocdbg("URB packet %d, status %d [%s].\n",
				packet, status, errmsg);
	}
}

/*
 * video-buf generic routine to get the next available buffer
 */
static inline void get_next_buf(struct cx231xx_dmaqueue *dma_q,
				struct cx231xx_buffer **buf)
{
	struct cx231xx_video_mode *vmode =
	    container_of(dma_q, struct cx231xx_video_mode, vidq);
	struct cx231xx *dev = container_of(vmode, struct cx231xx, video_mode);

	char *outp;

	if (list_empty(&dma_q->active)) {
		cx231xx_isocdbg("No active queue to serve\n");
		if (dev->USE_ISO)
			dev->video_mode.isoc_ctl.buf = NULL;
		else
			dev->video_mode.bulk_ctl.buf = NULL;
		*buf = NULL;
		return;
	}

	/* Get the next buffer */
	*buf = list_entry(dma_q->active.next, struct cx231xx_buffer, vb.queue);

	/* Cleans up buffer - Useful for testing for frame/URB loss */
	outp = videobuf_to_vmalloc(&(*buf)->vb);
	memset(outp, 0, (*buf)->vb.size);

	if (dev->USE_ISO)
		dev->video_mode.isoc_ctl.buf = *buf;
	else
		dev->video_mode.bulk_ctl.buf = *buf;

	return;
}

/*
 * Controls the isoc copy of each urb packet
 */
static inline int cx231xx_isoc_copy(struct cx231xx *dev, struct urb *urb)
{
	struct cx231xx_dmaqueue *dma_q = urb->context;
	int i;
	unsigned char *p_buffer;
	u32 bytes_parsed = 0, buffer_size = 0;
	u8 sav_eav = 0;

	if (!dev)
		return 0;

	if (dev->state & DEV_DISCONNECTED)
		return 0;

	if (urb->status < 0) {
		print_err_status(dev, -1, urb->status);
		if (urb->status == -ENOENT)
			return 0;
	}

	for (i = 0; i < urb->number_of_packets; i++) {
		int status = urb->iso_frame_desc[i].status;

		if (status < 0) {
			print_err_status(dev, i, status);
			if (urb->iso_frame_desc[i].status != -EPROTO)
				continue;
		}

		if (urb->iso_frame_desc[i].actual_length <= 0) {
			/* cx231xx_isocdbg("packet %d is empty",i); - spammy */
			continue;
		}
		if (urb->iso_frame_desc[i].actual_length >
		    dev->video_mode.max_pkt_size) {
			cx231xx_isocdbg("packet bigger than packet size");
			continue;
		}

		/*  get buffer pointer and length */
		p_buffer = urb->transfer_buffer + urb->iso_frame_desc[i].offset;
		buffer_size = urb->iso_frame_desc[i].actual_length;
		bytes_parsed = 0;

		if (dma_q->is_partial_line) {
			/* Handle the case of a partial line */
			sav_eav = dma_q->last_sav;
		} else {
			/* Check for a SAV/EAV overlapping
				the buffer boundary */
			sav_eav =
			    cx231xx_find_boundary_SAV_EAV(p_buffer,
							  dma_q->partial_buf,
							  &bytes_parsed);
		}

		sav_eav &= 0xF0;
		/* Get the first line if we have some portion of an SAV/EAV from
		   the last buffer or a partial line  */
		if (sav_eav) {
			bytes_parsed += cx231xx_get_video_line(dev, dma_q,
				sav_eav,	/* SAV/EAV */
				p_buffer + bytes_parsed,	/* p_buffer */
				buffer_size - bytes_parsed);/* buf size */
		}

		/* Now parse data that is completely in this buffer */
		/* dma_q->is_partial_line = 0;  */

		while (bytes_parsed < buffer_size) {
			u32 bytes_used = 0;

			sav_eav = cx231xx_find_next_SAV_EAV(
				p_buffer + bytes_parsed,	/* p_buffer */
				buffer_size - bytes_parsed,	/* buf size */
				&bytes_used);/* bytes used to get SAV/EAV */

			bytes_parsed += bytes_used;

			sav_eav &= 0xF0;
			if (sav_eav && (bytes_parsed < buffer_size)) {
				bytes_parsed += cx231xx_get_video_line(dev,
					dma_q, sav_eav,	/* SAV/EAV */
					p_buffer + bytes_parsed,/* p_buffer */
					buffer_size - bytes_parsed);/*buf size*/
			}
		}

		/* Save the last four bytes of the buffer so we can check the
		   buffer boundary condition next time */
		memcpy(dma_q->partial_buf, p_buffer + buffer_size - 4, 4);
		bytes_parsed = 0;

	}
	return 1;
}

static inline int cx231xx_bulk_copy(struct cx231xx *dev, struct urb *urb)
{
	struct cx231xx_dmaqueue *dma_q = urb->context;
	unsigned char *p_buffer;
	u32 bytes_parsed = 0, buffer_size = 0;
	u8 sav_eav = 0;

	if (!dev)
		return 0;

	if (dev->state & DEV_DISCONNECTED)
		return 0;

	if (urb->status < 0) {
		print_err_status(dev, -1, urb->status);
		if (urb->status == -ENOENT)
			return 0;
	}

	if (1) {

		/*  get buffer pointer and length */
		p_buffer = urb->transfer_buffer;
		buffer_size = urb->actual_length;
		bytes_parsed = 0;

		if (dma_q->is_partial_line) {
			/* Handle the case of a partial line */
			sav_eav = dma_q->last_sav;
		} else {
			/* Check for a SAV/EAV overlapping
				the buffer boundary */
			sav_eav =
			    cx231xx_find_boundary_SAV_EAV(p_buffer,
							  dma_q->partial_buf,
							  &bytes_parsed);
		}

		sav_eav &= 0xF0;
		/* Get the first line if we have some portion of an SAV/EAV from
		   the last buffer or a partial line  */
		if (sav_eav) {
			bytes_parsed += cx231xx_get_video_line(dev, dma_q,
				sav_eav,	/* SAV/EAV */
				p_buffer + bytes_parsed,	/* p_buffer */
				buffer_size - bytes_parsed);/* buf size */
		}

		/* Now parse data that is completely in this buffer */
		/* dma_q->is_partial_line = 0;  */

		while (bytes_parsed < buffer_size) {
			u32 bytes_used = 0;

			sav_eav = cx231xx_find_next_SAV_EAV(
				p_buffer + bytes_parsed,	/* p_buffer */
				buffer_size - bytes_parsed,	/* buf size */
				&bytes_used);/* bytes used to get SAV/EAV */

			bytes_parsed += bytes_used;

			sav_eav &= 0xF0;
			if (sav_eav && (bytes_parsed < buffer_size)) {
				bytes_parsed += cx231xx_get_video_line(dev,
					dma_q, sav_eav,	/* SAV/EAV */
					p_buffer + bytes_parsed,/* p_buffer */
					buffer_size - bytes_parsed);/*buf size*/
			}
		}

		/* Save the last four bytes of the buffer so we can check the
		   buffer boundary condition next time */
		memcpy(dma_q->partial_buf, p_buffer + buffer_size - 4, 4);
		bytes_parsed = 0;

	}
	return 1;
}


u8 cx231xx_find_boundary_SAV_EAV(u8 *p_buffer, u8 *partial_buf,
				 u32 *p_bytes_used)
{
	u32 bytes_used;
	u8 boundary_bytes[8];
	u8 sav_eav = 0;

	*p_bytes_used = 0;

	/* Create an array of the last 4 bytes of the last buffer and the first
	   4 bytes of the current buffer. */

	memcpy(boundary_bytes, partial_buf, 4);
	memcpy(boundary_bytes + 4, p_buffer, 4);

	/* Check for the SAV/EAV in the boundary buffer */
	sav_eav = cx231xx_find_next_SAV_EAV((u8 *)&boundary_bytes, 8,
					    &bytes_used);

	if (sav_eav) {
		/* found a boundary SAV/EAV.  Updates the bytes used to reflect
		   only those used in the new buffer */
		*p_bytes_used = bytes_used - 4;
	}

	return sav_eav;
}

u8 cx231xx_find_next_SAV_EAV(u8 *p_buffer, u32 buffer_size, u32 *p_bytes_used)
{
	u32 i;
	u8 sav_eav = 0;

	/*
	 * Don't search if the buffer size is less than 4.  It causes a page
	 * fault since buffer_size - 4 evaluates to a large number in that
	 * case.
	 */
	if (buffer_size < 4) {
		*p_bytes_used = buffer_size;
		return 0;
	}

	for (i = 0; i < (buffer_size - 3); i++) {

		if ((p_buffer[i] == 0xFF) &&
		    (p_buffer[i + 1] == 0x00) && (p_buffer[i + 2] == 0x00)) {

			*p_bytes_used = i + 4;
			sav_eav = p_buffer[i + 3];
			return sav_eav;
		}
	}

	*p_bytes_used = buffer_size;
	return 0;
}

u32 cx231xx_get_video_line(struct cx231xx *dev,
			   struct cx231xx_dmaqueue *dma_q, u8 sav_eav,
			   u8 *p_buffer, u32 buffer_size)
{
	u32 bytes_copied = 0;
	int current_field = -1;

	switch (sav_eav) {
	case SAV_ACTIVE_VIDEO_FIELD1:
		/* looking for skipped line which occurred in PAL 720x480 mode.
		   In this case, there will be no active data contained
		   between the SAV and EAV */
		if ((buffer_size > 3) && (p_buffer[0] == 0xFF) &&
		    (p_buffer[1] == 0x00) && (p_buffer[2] == 0x00) &&
		    ((p_buffer[3] == EAV_ACTIVE_VIDEO_FIELD1) ||
		     (p_buffer[3] == EAV_ACTIVE_VIDEO_FIELD2) ||
		     (p_buffer[3] == EAV_VBLANK_FIELD1) ||
		     (p_buffer[3] == EAV_VBLANK_FIELD2)))
			return bytes_copied;
		current_field = 1;
		break;

	case SAV_ACTIVE_VIDEO_FIELD2:
		/* looking for skipped line which occurred in PAL 720x480 mode.
		   In this case, there will be no active data contained between
		   the SAV and EAV */
		if ((buffer_size > 3) && (p_buffer[0] == 0xFF) &&
		    (p_buffer[1] == 0x00) && (p_buffer[2] == 0x00) &&
		    ((p_buffer[3] == EAV_ACTIVE_VIDEO_FIELD1) ||
		     (p_buffer[3] == EAV_ACTIVE_VIDEO_FIELD2) ||
		     (p_buffer[3] == EAV_VBLANK_FIELD1)       ||
		     (p_buffer[3] == EAV_VBLANK_FIELD2)))
			return bytes_copied;
		current_field = 2;
		break;
	}

	dma_q->last_sav = sav_eav;

	bytes_copied = cx231xx_copy_video_line(dev, dma_q, p_buffer,
					       buffer_size, current_field);

	return bytes_copied;
}

u32 cx231xx_copy_video_line(struct cx231xx *dev,
			    struct cx231xx_dmaqueue *dma_q, u8 *p_line,
			    u32 length, int field_number)
{
	u32 bytes_to_copy;
	struct cx231xx_buffer *buf;
	u32 _line_size = dev->width * 2;

	if (dma_q->current_field != field_number)
		cx231xx_reset_video_buffer(dev, dma_q);

	/* get the buffer pointer */
	if (dev->USE_ISO)
		buf = dev->video_mode.isoc_ctl.buf;
	else
		buf = dev->video_mode.bulk_ctl.buf;

	/* Remember the field number for next time */
	dma_q->current_field = field_number;

	bytes_to_copy = dma_q->bytes_left_in_line;
	if (bytes_to_copy > length)
		bytes_to_copy = length;

	if (dma_q->lines_completed >= dma_q->lines_per_field) {
		dma_q->bytes_left_in_line -= bytes_to_copy;
		dma_q->is_partial_line = (dma_q->bytes_left_in_line == 0) ?
					  0 : 1;
		return 0;
	}

	dma_q->is_partial_line = 1;

	/* If we don't have a buffer, just return the number of bytes we would
	   have copied if we had a buffer. */
	if (!buf) {
		dma_q->bytes_left_in_line -= bytes_to_copy;
		dma_q->is_partial_line = (dma_q->bytes_left_in_line == 0)
					 ? 0 : 1;
		return bytes_to_copy;
	}

	/* copy the data to video buffer */
	cx231xx_do_copy(dev, dma_q, p_line, bytes_to_copy);

	dma_q->pos += bytes_to_copy;
	dma_q->bytes_left_in_line -= bytes_to_copy;

	if (dma_q->bytes_left_in_line == 0) {
		dma_q->bytes_left_in_line = _line_size;
		dma_q->lines_completed++;
		dma_q->is_partial_line = 0;

		if (cx231xx_is_buffer_done(dev, dma_q) && buf) {
			buffer_filled(dev, dma_q, buf);

			dma_q->pos = 0;
			buf = NULL;
			dma_q->lines_completed = 0;
		}
	}

	return bytes_to_copy;
}

void cx231xx_reset_video_buffer(struct cx231xx *dev,
				struct cx231xx_dmaqueue *dma_q)
{
	struct cx231xx_buffer *buf;

	/* handle the switch from field 1 to field 2 */
	if (dma_q->current_field == 1) {
		if (dma_q->lines_completed >= dma_q->lines_per_field)
			dma_q->field1_done = 1;
		else
			dma_q->field1_done = 0;
	}

	if (dev->USE_ISO)
		buf = dev->video_mode.isoc_ctl.buf;
	else
		buf = dev->video_mode.bulk_ctl.buf;

	if (buf == NULL) {
		/* first try to get the buffer */
		get_next_buf(dma_q, &buf);

		dma_q->pos = 0;
		dma_q->field1_done = 0;
		dma_q->current_field = -1;
	}

	/* reset the counters */
	dma_q->bytes_left_in_line = dev->width << 1;
	dma_q->lines_completed = 0;
}

int cx231xx_do_copy(struct cx231xx *dev, struct cx231xx_dmaqueue *dma_q,
		    u8 *p_buffer, u32 bytes_to_copy)
{
	u8 *p_out_buffer = NULL;
	u32 current_line_bytes_copied = 0;
	struct cx231xx_buffer *buf;
	u32 _line_size = dev->width << 1;
	void *startwrite;
	int offset, lencopy;

	if (dev->USE_ISO)
		buf = dev->video_mode.isoc_ctl.buf;
	else
		buf = dev->video_mode.bulk_ctl.buf;

	if (buf == NULL)
		return -1;

	p_out_buffer = videobuf_to_vmalloc(&buf->vb);

	current_line_bytes_copied = _line_size - dma_q->bytes_left_in_line;

	/* Offset field 2 one line from the top of the buffer */
	offset = (dma_q->current_field == 1) ? 0 : _line_size;

	/* Offset for field 2 */
	startwrite = p_out_buffer + offset;

	/* lines already completed in the current field */
	startwrite += (dma_q->lines_completed * _line_size * 2);

	/* bytes already completed in the current line */
	startwrite += current_line_bytes_copied;

	lencopy = dma_q->bytes_left_in_line > bytes_to_copy ?
		  bytes_to_copy : dma_q->bytes_left_in_line;

	if ((u8 *)(startwrite + lencopy) > (u8 *)(p_out_buffer + buf->vb.size))
		return 0;

	/* The below copies the UYVY data straight into video buffer */
	cx231xx_swab((u16 *) p_buffer, (u16 *) startwrite, (u16) lencopy);

	return 0;
}

void cx231xx_swab(u16 *from, u16 *to, u16 len)
{
	u16 i;

	if (len <= 0)
		return;

	for (i = 0; i < len / 2; i++)
		to[i] = (from[i] << 8) | (from[i] >> 8);
}

u8 cx231xx_is_buffer_done(struct cx231xx *dev, struct cx231xx_dmaqueue *dma_q)
{
	u8 buffer_complete = 0;

	/* Dual field stream */
	buffer_complete = ((dma_q->current_field == 2) &&
			   (dma_q->lines_completed >= dma_q->lines_per_field) &&
			    dma_q->field1_done);

	return buffer_complete;
}

/* ------------------------------------------------------------------
	Videobuf operations
   ------------------------------------------------------------------*/

static int
buffer_setup(struct videobuf_queue *vq, unsigned int *count, unsigned int *size)
{
	struct cx231xx_fh *fh = vq->priv_data;
	struct cx231xx *dev = fh->dev;

	*size = (fh->dev->width * fh->dev->height * dev->format->depth + 7)>>3;
	if (0 == *count)
		*count = CX231XX_DEF_BUF;

	if (*count < CX231XX_MIN_BUF)
		*count = CX231XX_MIN_BUF;


	cx231xx_enable_analog_tuner(dev);

	return 0;
}

/* This is called *without* dev->slock held; please keep it that way */
static void free_buffer(struct videobuf_queue *vq, struct cx231xx_buffer *buf)
{
	struct cx231xx_fh *fh = vq->priv_data;
	struct cx231xx *dev = fh->dev;
	unsigned long flags = 0;

	BUG_ON(in_interrupt());

	/* We used to wait for the buffer to finish here, but this didn't work
	   because, as we were keeping the state as VIDEOBUF_QUEUED,
	   videobuf_queue_cancel marked it as finished for us.
	   (Also, it could wedge forever if the hardware was misconfigured.)

	   This should be safe; by the time we get here, the buffer isn't
	   queued anymore. If we ever start marking the buffers as
	   VIDEOBUF_ACTIVE, it won't be, though.
	 */
	spin_lock_irqsave(&dev->video_mode.slock, flags);
	if (dev->USE_ISO) {
		if (dev->video_mode.isoc_ctl.buf == buf)
			dev->video_mode.isoc_ctl.buf = NULL;
	} else {
		if (dev->video_mode.bulk_ctl.buf == buf)
			dev->video_mode.bulk_ctl.buf = NULL;
	}
	spin_unlock_irqrestore(&dev->video_mode.slock, flags);

	videobuf_vmalloc_free(&buf->vb);
	buf->vb.state = VIDEOBUF_NEEDS_INIT;
}

static int
buffer_prepare(struct videobuf_queue *vq, struct videobuf_buffer *vb,
	       enum v4l2_field field)
{
	struct cx231xx_fh *fh = vq->priv_data;
	struct cx231xx_buffer *buf =
	    container_of(vb, struct cx231xx_buffer, vb);
	struct cx231xx *dev = fh->dev;
	int rc = 0, urb_init = 0;

	/* The only currently supported format is 16 bits/pixel */
	buf->vb.size = (fh->dev->width * fh->dev->height * dev->format->depth
			+ 7) >> 3;
	if (0 != buf->vb.baddr && buf->vb.bsize < buf->vb.size)
		return -EINVAL;

	buf->vb.width = dev->width;
	buf->vb.height = dev->height;
	buf->vb.field = field;

	if (VIDEOBUF_NEEDS_INIT == buf->vb.state) {
		rc = videobuf_iolock(vq, &buf->vb, NULL);
		if (rc < 0)
			goto fail;
	}

	if (dev->USE_ISO) {
		if (!dev->video_mode.isoc_ctl.num_bufs)
			urb_init = 1;
	} else {
		if (!dev->video_mode.bulk_ctl.num_bufs)
			urb_init = 1;
	}
	dev_dbg(dev->dev,
		"urb_init=%d dev->video_mode.max_pkt_size=%d\n",
		urb_init, dev->video_mode.max_pkt_size);
	if (urb_init) {
		dev->mode_tv = 0;
		if (dev->USE_ISO)
			rc = cx231xx_init_isoc(dev, CX231XX_NUM_PACKETS,
				       CX231XX_NUM_BUFS,
				       dev->video_mode.max_pkt_size,
				       cx231xx_isoc_copy);
		else
			rc = cx231xx_init_bulk(dev, CX231XX_NUM_PACKETS,
				       CX231XX_NUM_BUFS,
				       dev->video_mode.max_pkt_size,
				       cx231xx_bulk_copy);
		if (rc < 0)
			goto fail;
	}

	buf->vb.state = VIDEOBUF_PREPARED;

	return 0;

fail:
	free_buffer(vq, buf);
	return rc;
}

static void buffer_queue(struct videobuf_queue *vq, struct videobuf_buffer *vb)
{
	struct cx231xx_buffer *buf =
	    container_of(vb, struct cx231xx_buffer, vb);
	struct cx231xx_fh *fh = vq->priv_data;
	struct cx231xx *dev = fh->dev;
	struct cx231xx_dmaqueue *vidq = &dev->video_mode.vidq;

	buf->vb.state = VIDEOBUF_QUEUED;
	list_add_tail(&buf->vb.queue, &vidq->active);

}

static void buffer_release(struct videobuf_queue *vq,
			   struct videobuf_buffer *vb)
{
	struct cx231xx_buffer *buf =
	    container_of(vb, struct cx231xx_buffer, vb);
	struct cx231xx_fh *fh = vq->priv_data;
	struct cx231xx *dev = (struct cx231xx *)fh->dev;

	cx231xx_isocdbg("cx231xx: called buffer_release\n");

	free_buffer(vq, buf);
}

static const struct videobuf_queue_ops cx231xx_video_qops = {
	.buf_setup = buffer_setup,
	.buf_prepare = buffer_prepare,
	.buf_queue = buffer_queue,
	.buf_release = buffer_release,
};

/*********************  v4l2 interface  **************************************/

void video_mux(struct cx231xx *dev, int index)
{
	dev->video_input = index;
	dev->ctl_ainput = INPUT(index)->amux;

	cx231xx_set_video_input_mux(dev, index);

	cx25840_call(dev, video, s_routing, INPUT(index)->vmux, 0, 0);

	cx231xx_set_audio_input(dev, dev->ctl_ainput);

	dev_dbg(dev->dev, "video_mux : %d\n", index);

	/* do mode control overrides if required */
	cx231xx_do_mode_ctrl_overrides(dev);
}

/* Usage lock check functions */
static int res_get(struct cx231xx_fh *fh)
{
	struct cx231xx *dev = fh->dev;
	int rc = 0;

	/* This instance already has stream_on */
	if (fh->stream_on)
		return rc;

	if (fh->type == V4L2_BUF_TYPE_VIDEO_CAPTURE) {
		if (dev->stream_on)
			return -EBUSY;
		dev->stream_on = 1;
	} else if (fh->type == V4L2_BUF_TYPE_VBI_CAPTURE) {
		if (dev->vbi_stream_on)
			return -EBUSY;
		dev->vbi_stream_on = 1;
	} else
		return -EINVAL;

	fh->stream_on = 1;

	return rc;
}

static int res_check(struct cx231xx_fh *fh)
{
	return fh->stream_on;
}

static void res_free(struct cx231xx_fh *fh)
{
	struct cx231xx *dev = fh->dev;

	fh->stream_on = 0;

	if (fh->type == V4L2_BUF_TYPE_VIDEO_CAPTURE)
		dev->stream_on = 0;
	if (fh->type == V4L2_BUF_TYPE_VBI_CAPTURE)
		dev->vbi_stream_on = 0;
}

static int check_dev(struct cx231xx *dev)
{
	if (dev->state & DEV_DISCONNECTED) {
		dev_err(dev->dev, "v4l2 ioctl: device not present\n");
		return -ENODEV;
	}
	return 0;
}

/* ------------------------------------------------------------------
	IOCTL vidioc handling
   ------------------------------------------------------------------*/

static int vidioc_g_fmt_vid_cap(struct file *file, void *priv,
				struct v4l2_format *f)
{
	struct cx231xx_fh *fh = priv;
	struct cx231xx *dev = fh->dev;

	f->fmt.pix.width = dev->width;
	f->fmt.pix.height = dev->height;
	f->fmt.pix.pixelformat = dev->format->fourcc;
	f->fmt.pix.bytesperline = (dev->width * dev->format->depth + 7) >> 3;
	f->fmt.pix.sizeimage = f->fmt.pix.bytesperline * dev->height;
	f->fmt.pix.colorspace = V4L2_COLORSPACE_SMPTE170M;

	f->fmt.pix.field = V4L2_FIELD_INTERLACED;

	return 0;
}

static struct cx231xx_fmt *format_by_fourcc(unsigned int fourcc)
{
	unsigned int i;

	for (i = 0; i < ARRAY_SIZE(format); i++)
		if (format[i].fourcc == fourcc)
			return &format[i];

	return NULL;
}

static int vidioc_try_fmt_vid_cap(struct file *file, void *priv,
				  struct v4l2_format *f)
{
	struct cx231xx_fh *fh = priv;
	struct cx231xx *dev = fh->dev;
	unsigned int width = f->fmt.pix.width;
	unsigned int height = f->fmt.pix.height;
	unsigned int maxw = norm_maxw(dev);
	unsigned int maxh = norm_maxh(dev);
	struct cx231xx_fmt *fmt;

	fmt = format_by_fourcc(f->fmt.pix.pixelformat);
	if (!fmt) {
		cx231xx_videodbg("Fourcc format (%08x) invalid.\n",
				 f->fmt.pix.pixelformat);
		return -EINVAL;
	}

	/* width must even because of the YUYV format
	   height must be even because of interlacing */
	v4l_bound_align_image(&width, 48, maxw, 1, &height, 32, maxh, 1, 0);

	f->fmt.pix.width = width;
	f->fmt.pix.height = height;
	f->fmt.pix.pixelformat = fmt->fourcc;
	f->fmt.pix.bytesperline = (width * fmt->depth + 7) >> 3;
	f->fmt.pix.sizeimage = f->fmt.pix.bytesperline * height;
	f->fmt.pix.colorspace = V4L2_COLORSPACE_SMPTE170M;
	f->fmt.pix.field = V4L2_FIELD_INTERLACED;

	return 0;
}

static int vidioc_s_fmt_vid_cap(struct file *file, void *priv,
				struct v4l2_format *f)
{
	struct cx231xx_fh *fh = priv;
	struct cx231xx *dev = fh->dev;
	int rc;
	struct cx231xx_fmt *fmt;
	struct v4l2_subdev_format format = {
		.which = V4L2_SUBDEV_FORMAT_ACTIVE,
	};

	rc = check_dev(dev);
	if (rc < 0)
		return rc;

	vidioc_try_fmt_vid_cap(file, priv, f);

	fmt = format_by_fourcc(f->fmt.pix.pixelformat);
	if (!fmt)
		return -EINVAL;

	if (videobuf_queue_is_busy(&fh->vb_vidq)) {
		dev_err(dev->dev, "%s: queue busy\n", __func__);
		return -EBUSY;
	}

	if (dev->stream_on && !fh->stream_on) {
		dev_err(dev->dev,
			"%s: device in use by another fh\n", __func__);
		return -EBUSY;
	}

	/* set new image size */
	dev->width = f->fmt.pix.width;
	dev->height = f->fmt.pix.height;
	dev->format = fmt;

	v4l2_fill_mbus_format(&format.format, &f->fmt.pix, MEDIA_BUS_FMT_FIXED);
	call_all(dev, pad, set_fmt, NULL, &format);
	v4l2_fill_pix_format(&f->fmt.pix, &format.format);

	return rc;
}

static int vidioc_g_std(struct file *file, void *priv, v4l2_std_id *id)
{
	struct cx231xx_fh *fh = priv;
	struct cx231xx *dev = fh->dev;

	*id = dev->norm;
	return 0;
}

static int vidioc_s_std(struct file *file, void *priv, v4l2_std_id norm)
{
	struct cx231xx_fh *fh = priv;
	struct cx231xx *dev = fh->dev;
	struct v4l2_subdev_format format = {
		.which = V4L2_SUBDEV_FORMAT_ACTIVE,
	};
	int rc;

	rc = check_dev(dev);
	if (rc < 0)
		return rc;

	if (dev->norm == norm)
		return 0;

	if (videobuf_queue_is_busy(&fh->vb_vidq))
		return -EBUSY;

	dev->norm = norm;

	/* Adjusts width/height, if needed */
	dev->width = 720;
	dev->height = (dev->norm & V4L2_STD_625_50) ? 576 : 480;

	call_all(dev, video, s_std, dev->norm);

	/* We need to reset basic properties in the decoder related to
	   resolution (since a standard change effects things like the number
	   of lines in VACT, etc) */
	format.format.code = MEDIA_BUS_FMT_FIXED;
	format.format.width = dev->width;
	format.format.height = dev->height;
	call_all(dev, pad, set_fmt, NULL, &format);

	/* do mode control overrides */
	cx231xx_do_mode_ctrl_overrides(dev);

	return 0;
}

static const char *iname[] = {
	[CX231XX_VMUX_COMPOSITE1] = "Composite1",
	[CX231XX_VMUX_SVIDEO]     = "S-Video",
	[CX231XX_VMUX_TELEVISION] = "Television",
	[CX231XX_VMUX_CABLE]      = "Cable TV",
	[CX231XX_VMUX_DVB]        = "DVB",
};

void cx231xx_v4l2_create_entities(struct cx231xx *dev)
{
#if defined(CONFIG_MEDIA_CONTROLLER)
	int ret, i;

	/* Create entities for each input connector */
	for (i = 0; i < MAX_CX231XX_INPUT; i++) {
		struct media_entity *ent = &dev->input_ent[i];

		if (!INPUT(i)->type)
			break;

		ent->name = iname[INPUT(i)->type];
		ent->flags = MEDIA_ENT_FL_CONNECTOR;
		dev->input_pad[i].flags = MEDIA_PAD_FL_SOURCE;

		switch (INPUT(i)->type) {
		case CX231XX_VMUX_COMPOSITE1:
			ent->function = MEDIA_ENT_F_CONN_COMPOSITE;
			break;
		case CX231XX_VMUX_SVIDEO:
			ent->function = MEDIA_ENT_F_CONN_SVIDEO;
			break;
		case CX231XX_VMUX_TELEVISION:
		case CX231XX_VMUX_CABLE:
		case CX231XX_VMUX_DVB:
			/* The DVB core will handle it */
			if (dev->tuner_type == TUNER_ABSENT)
				continue;
			/* fall through */
		default: /* just to shut up a gcc warning */
			ent->function = MEDIA_ENT_F_CONN_RF;
			break;
		}

		ret = media_entity_pads_init(ent, 1, &dev->input_pad[i]);
		if (ret < 0)
			pr_err("failed to initialize input pad[%d]!\n", i);

		ret = media_device_register_entity(dev->media_dev, ent);
		if (ret < 0)
			pr_err("failed to register input entity %d!\n", i);
	}
#endif
}

int cx231xx_enum_input(struct file *file, void *priv,
			     struct v4l2_input *i)
{
	struct cx231xx_fh *fh = priv;
	struct cx231xx *dev = fh->dev;
	u32 gen_stat;
	unsigned int n;
	int ret;

	n = i->index;
	if (n >= MAX_CX231XX_INPUT)
		return -EINVAL;
	if (0 == INPUT(n)->type)
		return -EINVAL;

	i->index = n;
	i->type = V4L2_INPUT_TYPE_CAMERA;

	strscpy(i->name, iname[INPUT(n)->type], sizeof(i->name));

	if ((CX231XX_VMUX_TELEVISION == INPUT(n)->type) ||
	    (CX231XX_VMUX_CABLE == INPUT(n)->type))
		i->type = V4L2_INPUT_TYPE_TUNER;

	i->std = dev->vdev.tvnorms;

	/* If they are asking about the active input, read signal status */
	if (n == dev->video_input) {
		ret = cx231xx_read_i2c_data(dev, VID_BLK_I2C_ADDRESS,
					    GEN_STAT, 2, &gen_stat, 4);
		if (ret > 0) {
			if ((gen_stat & FLD_VPRES) == 0x00)
				i->status |= V4L2_IN_ST_NO_SIGNAL;
			if ((gen_stat & FLD_HLOCK) == 0x00)
				i->status |= V4L2_IN_ST_NO_H_LOCK;
		}
	}

	return 0;
}

int cx231xx_g_input(struct file *file, void *priv, unsigned int *i)
{
	struct cx231xx_fh *fh = priv;
	struct cx231xx *dev = fh->dev;

	*i = dev->video_input;

	return 0;
}

int cx231xx_s_input(struct file *file, void *priv, unsigned int i)
{
	struct cx231xx_fh *fh = priv;
	struct cx231xx *dev = fh->dev;
	int rc;

	dev->mode_tv = 0;
	rc = check_dev(dev);
	if (rc < 0)
		return rc;

	if (i >= MAX_CX231XX_INPUT)
		return -EINVAL;
	if (0 == INPUT(i)->type)
		return -EINVAL;

	video_mux(dev, i);

	if (INPUT(i)->type == CX231XX_VMUX_TELEVISION ||
	    INPUT(i)->type == CX231XX_VMUX_CABLE) {
		/* There's a tuner, so reset the standard and put it on the
		   last known frequency (since it was probably powered down
		   until now */
		call_all(dev, video, s_std, dev->norm);
	}

	return 0;
}

int cx231xx_g_tuner(struct file *file, void *priv, struct v4l2_tuner *t)
{
	struct cx231xx_fh *fh = priv;
	struct cx231xx *dev = fh->dev;
	int rc;

	rc = check_dev(dev);
	if (rc < 0)
		return rc;

	if (0 != t->index)
		return -EINVAL;

	strscpy(t->name, "Tuner", sizeof(t->name));

	t->type = V4L2_TUNER_ANALOG_TV;
	t->capability = V4L2_TUNER_CAP_NORM;
	t->rangehigh = 0xffffffffUL;
	t->signal = 0xffff;	/* LOCKED */
	call_all(dev, tuner, g_tuner, t);

	return 0;
}

int cx231xx_s_tuner(struct file *file, void *priv, const struct v4l2_tuner *t)
{
	struct cx231xx_fh *fh = priv;
	struct cx231xx *dev = fh->dev;
	int rc;

	rc = check_dev(dev);
	if (rc < 0)
		return rc;

	if (0 != t->index)
		return -EINVAL;
#if 0
	call_all(dev, tuner, s_tuner, t);
#endif
	return 0;
}

int cx231xx_g_frequency(struct file *file, void *priv,
			      struct v4l2_frequency *f)
{
	struct cx231xx_fh *fh = priv;
	struct cx231xx *dev = fh->dev;

	if (f->tuner)
		return -EINVAL;

	f->frequency = dev->ctl_freq;

	return 0;
}

int cx231xx_s_frequency(struct file *file, void *priv,
			      const struct v4l2_frequency *f)
{
	struct cx231xx_fh *fh = priv;
	struct cx231xx *dev = fh->dev;
	struct v4l2_frequency new_freq = *f;
	int rc;
	u32 if_frequency = 5400000;

	dev_dbg(dev->dev,
		"Enter vidioc_s_frequency()f->frequency=%d;f->type=%d\n",
		f->frequency, f->type);

	rc = check_dev(dev);
	if (rc < 0)
		return rc;

	if (0 != f->tuner)
		return -EINVAL;

	/* set pre channel change settings in DIF first */
	rc = cx231xx_tuner_pre_channel_change(dev);

	call_all(dev, tuner, s_frequency, f);
	call_all(dev, tuner, g_frequency, &new_freq);
	dev->ctl_freq = new_freq.frequency;

	/* set post channel change settings in DIF first */
	rc = cx231xx_tuner_post_channel_change(dev);

	if (dev->tuner_type == TUNER_NXP_TDA18271) {
		if (dev->norm & (V4L2_STD_MN | V4L2_STD_NTSC_443))
			if_frequency = 5400000;  /*5.4MHz	*/
		else if (dev->norm & V4L2_STD_B)
			if_frequency = 6000000;  /*6.0MHz	*/
		else if (dev->norm & (V4L2_STD_PAL_DK | V4L2_STD_SECAM_DK))
			if_frequency = 6900000;  /*6.9MHz	*/
		else if (dev->norm & V4L2_STD_GH)
			if_frequency = 7100000;  /*7.1MHz	*/
		else if (dev->norm & V4L2_STD_PAL_I)
			if_frequency = 7250000;  /*7.25MHz	*/
		else if (dev->norm & V4L2_STD_SECAM_L)
			if_frequency = 6900000;  /*6.9MHz	*/
		else if (dev->norm & V4L2_STD_SECAM_LC)
			if_frequency = 1250000;  /*1.25MHz	*/

		dev_dbg(dev->dev,
			"if_frequency is set to %d\n", if_frequency);
		cx231xx_set_Colibri_For_LowIF(dev, if_frequency, 1, 1);

		update_HH_register_after_set_DIF(dev);
	}

	dev_dbg(dev->dev, "Set New FREQUENCY to %d\n", f->frequency);

	return rc;
}

#ifdef CONFIG_VIDEO_ADV_DEBUG

int cx231xx_g_chip_info(struct file *file, void *fh,
			struct v4l2_dbg_chip_info *chip)
{
	switch (chip->match.addr) {
	case 0:	/* Cx231xx - internal registers */
		return 0;
	case 1:	/* AFE - read byte */
		strscpy(chip->name, "AFE (byte)", sizeof(chip->name));
		return 0;
	case 2:	/* Video Block - read byte */
		strscpy(chip->name, "Video (byte)", sizeof(chip->name));
		return 0;
	case 3:	/* I2S block - read byte */
		strscpy(chip->name, "I2S (byte)", sizeof(chip->name));
		return 0;
	case 4: /* AFE - read dword */
		strscpy(chip->name, "AFE (dword)", sizeof(chip->name));
		return 0;
	case 5: /* Video Block - read dword */
		strscpy(chip->name, "Video (dword)", sizeof(chip->name));
		return 0;
	case 6: /* I2S Block - read dword */
		strscpy(chip->name, "I2S (dword)", sizeof(chip->name));
		return 0;
	}
	return -EINVAL;
}

int cx231xx_g_register(struct file *file, void *priv,
			     struct v4l2_dbg_register *reg)
{
	struct cx231xx_fh *fh = priv;
	struct cx231xx *dev = fh->dev;
	int ret;
	u8 value[4] = { 0, 0, 0, 0 };
	u32 data = 0;

	switch (reg->match.addr) {
	case 0:	/* Cx231xx - internal registers */
		ret = cx231xx_read_ctrl_reg(dev, VRT_GET_REGISTER,
				(u16)reg->reg, value, 4);
		reg->val = value[0] | value[1] << 8 |
			value[2] << 16 | (u32)value[3] << 24;
		reg->size = 4;
		break;
	case 1:	/* AFE - read byte */
		ret = cx231xx_read_i2c_data(dev, AFE_DEVICE_ADDRESS,
				(u16)reg->reg, 2, &data, 1);
		reg->val = data;
		reg->size = 1;
		break;
	case 2:	/* Video Block - read byte */
		ret = cx231xx_read_i2c_data(dev, VID_BLK_I2C_ADDRESS,
				(u16)reg->reg, 2, &data, 1);
		reg->val = data;
		reg->size = 1;
		break;
	case 3:	/* I2S block - read byte */
		ret = cx231xx_read_i2c_data(dev, I2S_BLK_DEVICE_ADDRESS,
				(u16)reg->reg, 1, &data, 1);
		reg->val = data;
		reg->size = 1;
		break;
	case 4: /* AFE - read dword */
		ret = cx231xx_read_i2c_data(dev, AFE_DEVICE_ADDRESS,
				(u16)reg->reg, 2, &data, 4);
		reg->val = data;
		reg->size = 4;
		break;
	case 5: /* Video Block - read dword */
		ret = cx231xx_read_i2c_data(dev, VID_BLK_I2C_ADDRESS,
				(u16)reg->reg, 2, &data, 4);
		reg->val = data;
		reg->size = 4;
		break;
	case 6: /* I2S Block - read dword */
		ret = cx231xx_read_i2c_data(dev, I2S_BLK_DEVICE_ADDRESS,
				(u16)reg->reg, 1, &data, 4);
		reg->val = data;
		reg->size = 4;
		break;
	default:
		return -EINVAL;
	}
	return ret < 0 ? ret : 0;
}

int cx231xx_s_register(struct file *file, void *priv,
			     const struct v4l2_dbg_register *reg)
{
	struct cx231xx_fh *fh = priv;
	struct cx231xx *dev = fh->dev;
	int ret;
	u8 data[4] = { 0, 0, 0, 0 };

	switch (reg->match.addr) {
	case 0:	/* cx231xx internal registers */
		data[0] = (u8) reg->val;
		data[1] = (u8) (reg->val >> 8);
		data[2] = (u8) (reg->val >> 16);
		data[3] = (u8) (reg->val >> 24);
		ret = cx231xx_write_ctrl_reg(dev, VRT_SET_REGISTER,
				(u16)reg->reg, data, 4);
		break;
	case 1:	/* AFE - write byte */
		ret = cx231xx_write_i2c_data(dev, AFE_DEVICE_ADDRESS,
				(u16)reg->reg, 2, reg->val, 1);
		break;
	case 2:	/* Video Block - write byte */
		ret = cx231xx_write_i2c_data(dev, VID_BLK_I2C_ADDRESS,
				(u16)reg->reg, 2, reg->val, 1);
		break;
	case 3:	/* I2S block - write byte */
		ret = cx231xx_write_i2c_data(dev, I2S_BLK_DEVICE_ADDRESS,
				(u16)reg->reg, 1, reg->val, 1);
		break;
	case 4: /* AFE - write dword */
		ret = cx231xx_write_i2c_data(dev, AFE_DEVICE_ADDRESS,
				(u16)reg->reg, 2, reg->val, 4);
		break;
	case 5: /* Video Block - write dword */
		ret = cx231xx_write_i2c_data(dev, VID_BLK_I2C_ADDRESS,
				(u16)reg->reg, 2, reg->val, 4);
		break;
	case 6: /* I2S block - write dword */
		ret = cx231xx_write_i2c_data(dev, I2S_BLK_DEVICE_ADDRESS,
				(u16)reg->reg, 1, reg->val, 4);
		break;
	default:
		return -EINVAL;
	}
	return ret < 0 ? ret : 0;
}
#endif

static int vidioc_g_pixelaspect(struct file *file, void *priv,
				int type, struct v4l2_fract *f)
{
	struct cx231xx_fh *fh = priv;
	struct cx231xx *dev = fh->dev;
	bool is_50hz = dev->norm & V4L2_STD_625_50;

	if (type != V4L2_BUF_TYPE_VIDEO_CAPTURE)
		return -EINVAL;

	f->numerator = is_50hz ? 54 : 11;
	f->denominator = is_50hz ? 59 : 10;
<<<<<<< HEAD
=======

	return 0;
}
>>>>>>> 0ecfebd2

static int vidioc_g_selection(struct file *file, void *priv,
			      struct v4l2_selection *s)
{
	struct cx231xx_fh *fh = priv;
	struct cx231xx *dev = fh->dev;

	if (s->type != V4L2_BUF_TYPE_VIDEO_CAPTURE)
		return -EINVAL;

	switch (s->target) {
	case V4L2_SEL_TGT_CROP_BOUNDS:
	case V4L2_SEL_TGT_CROP_DEFAULT:
		s->r.left = 0;
		s->r.top = 0;
		s->r.width = dev->width;
		s->r.height = dev->height;
		break;
	default:
		return -EINVAL;
	}
	return 0;
}

static int vidioc_g_selection(struct file *file, void *priv,
			      struct v4l2_selection *s)
{
	struct cx231xx_fh *fh = priv;
	struct cx231xx *dev = fh->dev;

	if (s->type != V4L2_BUF_TYPE_VIDEO_CAPTURE)
		return -EINVAL;

	switch (s->target) {
	case V4L2_SEL_TGT_CROP_BOUNDS:
	case V4L2_SEL_TGT_CROP_DEFAULT:
		s->r.left = 0;
		s->r.top = 0;
		s->r.width = dev->width;
		s->r.height = dev->height;
		break;
	default:
		return -EINVAL;
	}
	return 0;
}

static int vidioc_streamon(struct file *file, void *priv,
			   enum v4l2_buf_type type)
{
	struct cx231xx_fh *fh = priv;
	struct cx231xx *dev = fh->dev;
	int rc;

	rc = check_dev(dev);
	if (rc < 0)
		return rc;

	rc = res_get(fh);

	if (likely(rc >= 0))
		rc = videobuf_streamon(&fh->vb_vidq);

	call_all(dev, video, s_stream, 1);

	return rc;
}

static int vidioc_streamoff(struct file *file, void *priv,
			    enum v4l2_buf_type type)
{
	struct cx231xx_fh *fh = priv;
	struct cx231xx *dev = fh->dev;
	int rc;

	rc = check_dev(dev);
	if (rc < 0)
		return rc;

	if (type != fh->type)
		return -EINVAL;

	cx25840_call(dev, video, s_stream, 0);

	videobuf_streamoff(&fh->vb_vidq);
	res_free(fh);

	return 0;
}

int cx231xx_querycap(struct file *file, void *priv,
			   struct v4l2_capability *cap)
{
	struct video_device *vdev = video_devdata(file);
	struct cx231xx_fh *fh = priv;
	struct cx231xx *dev = fh->dev;

	strscpy(cap->driver, "cx231xx", sizeof(cap->driver));
	strscpy(cap->card, cx231xx_boards[dev->model].name, sizeof(cap->card));
	usb_make_path(dev->udev, cap->bus_info, sizeof(cap->bus_info));

	if (vdev->vfl_type == VFL_TYPE_RADIO)
		cap->device_caps = V4L2_CAP_RADIO;
	else {
		cap->device_caps = V4L2_CAP_READWRITE | V4L2_CAP_STREAMING;
		if (vdev->vfl_type == VFL_TYPE_VBI)
			cap->device_caps |= V4L2_CAP_VBI_CAPTURE;
		else
			cap->device_caps |= V4L2_CAP_VIDEO_CAPTURE;
	}
	if (dev->tuner_type != TUNER_ABSENT)
		cap->device_caps |= V4L2_CAP_TUNER;
	cap->capabilities = cap->device_caps | V4L2_CAP_READWRITE |
		V4L2_CAP_VBI_CAPTURE | V4L2_CAP_VIDEO_CAPTURE |
		V4L2_CAP_STREAMING | V4L2_CAP_DEVICE_CAPS;
	if (video_is_registered(&dev->radio_dev))
		cap->capabilities |= V4L2_CAP_RADIO;

	return 0;
}

static int vidioc_enum_fmt_vid_cap(struct file *file, void *priv,
				   struct v4l2_fmtdesc *f)
{
	if (unlikely(f->index >= ARRAY_SIZE(format)))
		return -EINVAL;

	strscpy(f->description, format[f->index].name, sizeof(f->description));
	f->pixelformat = format[f->index].fourcc;

	return 0;
}

/* RAW VBI ioctls */

static int vidioc_g_fmt_vbi_cap(struct file *file, void *priv,
				struct v4l2_format *f)
{
	struct cx231xx_fh *fh = priv;
	struct cx231xx *dev = fh->dev;

	f->fmt.vbi.sampling_rate = 6750000 * 4;
	f->fmt.vbi.samples_per_line = VBI_LINE_LENGTH;
	f->fmt.vbi.sample_format = V4L2_PIX_FMT_GREY;
	f->fmt.vbi.offset = 0;
	f->fmt.vbi.start[0] = (dev->norm & V4L2_STD_625_50) ?
	    PAL_VBI_START_LINE : NTSC_VBI_START_LINE;
	f->fmt.vbi.count[0] = (dev->norm & V4L2_STD_625_50) ?
	    PAL_VBI_LINES : NTSC_VBI_LINES;
	f->fmt.vbi.start[1] = (dev->norm & V4L2_STD_625_50) ?
	    PAL_VBI_START_LINE + 312 : NTSC_VBI_START_LINE + 263;
	f->fmt.vbi.count[1] = f->fmt.vbi.count[0];
	memset(f->fmt.vbi.reserved, 0, sizeof(f->fmt.vbi.reserved));

	return 0;

}

static int vidioc_try_fmt_vbi_cap(struct file *file, void *priv,
				  struct v4l2_format *f)
{
	struct cx231xx_fh *fh = priv;
	struct cx231xx *dev = fh->dev;

	f->fmt.vbi.sampling_rate = 6750000 * 4;
	f->fmt.vbi.samples_per_line = VBI_LINE_LENGTH;
	f->fmt.vbi.sample_format = V4L2_PIX_FMT_GREY;
	f->fmt.vbi.offset = 0;
	f->fmt.vbi.flags = 0;
	f->fmt.vbi.start[0] = (dev->norm & V4L2_STD_625_50) ?
	    PAL_VBI_START_LINE : NTSC_VBI_START_LINE;
	f->fmt.vbi.count[0] = (dev->norm & V4L2_STD_625_50) ?
	    PAL_VBI_LINES : NTSC_VBI_LINES;
	f->fmt.vbi.start[1] = (dev->norm & V4L2_STD_625_50) ?
	    PAL_VBI_START_LINE + 312 : NTSC_VBI_START_LINE + 263;
	f->fmt.vbi.count[1] = f->fmt.vbi.count[0];
	memset(f->fmt.vbi.reserved, 0, sizeof(f->fmt.vbi.reserved));

	return 0;

}

static int vidioc_s_fmt_vbi_cap(struct file *file, void *priv,
				  struct v4l2_format *f)
{
	struct cx231xx_fh *fh = priv;
	struct cx231xx *dev = fh->dev;

	if (dev->vbi_stream_on && !fh->stream_on) {
		dev_err(dev->dev,
			"%s device in use by another fh\n", __func__);
		return -EBUSY;
	}
	return vidioc_try_fmt_vbi_cap(file, priv, f);
}

static int vidioc_reqbufs(struct file *file, void *priv,
			  struct v4l2_requestbuffers *rb)
{
	struct cx231xx_fh *fh = priv;
	struct cx231xx *dev = fh->dev;
	int rc;

	rc = check_dev(dev);
	if (rc < 0)
		return rc;

	return videobuf_reqbufs(&fh->vb_vidq, rb);
}

static int vidioc_querybuf(struct file *file, void *priv, struct v4l2_buffer *b)
{
	struct cx231xx_fh *fh = priv;
	struct cx231xx *dev = fh->dev;
	int rc;

	rc = check_dev(dev);
	if (rc < 0)
		return rc;

	return videobuf_querybuf(&fh->vb_vidq, b);
}

static int vidioc_qbuf(struct file *file, void *priv, struct v4l2_buffer *b)
{
	struct cx231xx_fh *fh = priv;
	struct cx231xx *dev = fh->dev;
	int rc;

	rc = check_dev(dev);
	if (rc < 0)
		return rc;

	return videobuf_qbuf(&fh->vb_vidq, b);
}

static int vidioc_dqbuf(struct file *file, void *priv, struct v4l2_buffer *b)
{
	struct cx231xx_fh *fh = priv;
	struct cx231xx *dev = fh->dev;
	int rc;

	rc = check_dev(dev);
	if (rc < 0)
		return rc;

	return videobuf_dqbuf(&fh->vb_vidq, b, file->f_flags & O_NONBLOCK);
}

/* ----------------------------------------------------------- */
/* RADIO ESPECIFIC IOCTLS                                      */
/* ----------------------------------------------------------- */

static int radio_g_tuner(struct file *file, void *priv, struct v4l2_tuner *t)
{
	struct cx231xx *dev = ((struct cx231xx_fh *)priv)->dev;

	if (t->index)
		return -EINVAL;

	strscpy(t->name, "Radio", sizeof(t->name));

	call_all(dev, tuner, g_tuner, t);

	return 0;
}
static int radio_s_tuner(struct file *file, void *priv, const struct v4l2_tuner *t)
{
	struct cx231xx *dev = ((struct cx231xx_fh *)priv)->dev;

	if (t->index)
		return -EINVAL;

	call_all(dev, tuner, s_tuner, t);

	return 0;
}

/*
 * cx231xx_v4l2_open()
 * inits the device and starts isoc transfer
 */
static int cx231xx_v4l2_open(struct file *filp)
{
	int radio = 0;
	struct video_device *vdev = video_devdata(filp);
	struct cx231xx *dev = video_drvdata(filp);
	struct cx231xx_fh *fh;
	enum v4l2_buf_type fh_type = 0;

	switch (vdev->vfl_type) {
	case VFL_TYPE_GRABBER:
		fh_type = V4L2_BUF_TYPE_VIDEO_CAPTURE;
		break;
	case VFL_TYPE_VBI:
		fh_type = V4L2_BUF_TYPE_VBI_CAPTURE;
		break;
	case VFL_TYPE_RADIO:
		radio = 1;
		break;
	default:
		return -EINVAL;
	}

	cx231xx_videodbg("open dev=%s type=%s users=%d\n",
			 video_device_node_name(vdev), v4l2_type_names[fh_type],
			 dev->users);

#if 0
	errCode = cx231xx_set_mode(dev, CX231XX_ANALOG_MODE);
	if (errCode < 0) {
		dev_err(dev->dev,
			"Device locked on digital mode. Can't open analog\n");
		return -EBUSY;
	}
#endif

	fh = kzalloc(sizeof(struct cx231xx_fh), GFP_KERNEL);
	if (!fh)
		return -ENOMEM;
	if (mutex_lock_interruptible(&dev->lock)) {
		kfree(fh);
		return -ERESTARTSYS;
	}
	fh->dev = dev;
	fh->type = fh_type;
	filp->private_data = fh;
	v4l2_fh_init(&fh->fh, vdev);

	if (fh->type == V4L2_BUF_TYPE_VIDEO_CAPTURE && dev->users == 0) {
		/* Power up in Analog TV mode */
		if (dev->board.external_av)
			cx231xx_set_power_mode(dev,
				 POLARIS_AVMODE_ENXTERNAL_AV);
		else
			cx231xx_set_power_mode(dev, POLARIS_AVMODE_ANALOGT_TV);

#if 0
		cx231xx_set_mode(dev, CX231XX_ANALOG_MODE);
#endif

		/* set video alternate setting */
		cx231xx_set_video_alternate(dev);

		/* Needed, since GPIO might have disabled power of
		   some i2c device */
		cx231xx_config_i2c(dev);

		/* device needs to be initialized before isoc transfer */
		dev->video_input = dev->video_input > 2 ? 2 : dev->video_input;

	}
	if (radio) {
		cx231xx_videodbg("video_open: setting radio device\n");

		/* cx231xx_start_radio(dev); */

		call_all(dev, tuner, s_radio);
	}

	dev->users++;

	if (fh->type == V4L2_BUF_TYPE_VIDEO_CAPTURE)
		videobuf_queue_vmalloc_init(&fh->vb_vidq, &cx231xx_video_qops,
					    NULL, &dev->video_mode.slock,
					    fh->type, V4L2_FIELD_INTERLACED,
					    sizeof(struct cx231xx_buffer),
					    fh, &dev->lock);
	if (fh->type == V4L2_BUF_TYPE_VBI_CAPTURE) {
		/* Set the required alternate setting  VBI interface works in
		   Bulk mode only */
		cx231xx_set_alt_setting(dev, INDEX_VANC, 0);

		videobuf_queue_vmalloc_init(&fh->vb_vidq, &cx231xx_vbi_qops,
					    NULL, &dev->vbi_mode.slock,
					    fh->type, V4L2_FIELD_SEQ_TB,
					    sizeof(struct cx231xx_buffer),
					    fh, &dev->lock);
	}
	mutex_unlock(&dev->lock);
	v4l2_fh_add(&fh->fh);

	return 0;
}

/*
 * cx231xx_realease_resources()
 * unregisters the v4l2,i2c and usb devices
 * called when the device gets disconected or at module unload
*/
void cx231xx_release_analog_resources(struct cx231xx *dev)
{

	/*FIXME: I2C IR should be disconnected */

	if (video_is_registered(&dev->radio_dev))
		video_unregister_device(&dev->radio_dev);
	if (video_is_registered(&dev->vbi_dev)) {
		dev_info(dev->dev, "V4L2 device %s deregistered\n",
			video_device_node_name(&dev->vbi_dev));
		video_unregister_device(&dev->vbi_dev);
	}
	if (video_is_registered(&dev->vdev)) {
		dev_info(dev->dev, "V4L2 device %s deregistered\n",
			video_device_node_name(&dev->vdev));

		if (dev->board.has_417)
			cx231xx_417_unregister(dev);

		video_unregister_device(&dev->vdev);
	}
	v4l2_ctrl_handler_free(&dev->ctrl_handler);
	v4l2_ctrl_handler_free(&dev->radio_ctrl_handler);
}

/*
 * cx231xx_close()
 * stops streaming and deallocates all resources allocated by the v4l2
 * calls and ioctls
 */
static int cx231xx_close(struct file *filp)
{
	struct cx231xx_fh *fh = filp->private_data;
	struct cx231xx *dev = fh->dev;

	cx231xx_videodbg("users=%d\n", dev->users);

	cx231xx_videodbg("users=%d\n", dev->users);
	if (res_check(fh))
		res_free(fh);

	/*
	 * To workaround error number=-71 on EP0 for VideoGrabber,
	 *	 need exclude following.
	 * FIXME: It is probably safe to remove most of these, as we're
	 * now avoiding the alternate setting for INDEX_VANC
	 */
	if (!dev->board.no_alt_vanc)
		if (fh->type == V4L2_BUF_TYPE_VBI_CAPTURE) {
			videobuf_stop(&fh->vb_vidq);
			videobuf_mmap_free(&fh->vb_vidq);

			/* the device is already disconnect,
			   free the remaining resources */
			if (dev->state & DEV_DISCONNECTED) {
				if (atomic_read(&dev->devlist_count) > 0) {
					cx231xx_release_resources(dev);
					fh->dev = NULL;
					return 0;
				}
				return 0;
			}

			/* do this before setting alternate! */
			cx231xx_uninit_vbi_isoc(dev);

			/* set alternate 0 */
			if (!dev->vbi_or_sliced_cc_mode)
				cx231xx_set_alt_setting(dev, INDEX_VANC, 0);
			else
				cx231xx_set_alt_setting(dev, INDEX_HANC, 0);

			v4l2_fh_del(&fh->fh);
			v4l2_fh_exit(&fh->fh);
			kfree(fh);
			dev->users--;
			wake_up_interruptible(&dev->open);
			return 0;
		}

	v4l2_fh_del(&fh->fh);
	dev->users--;
	if (!dev->users) {
		videobuf_stop(&fh->vb_vidq);
		videobuf_mmap_free(&fh->vb_vidq);

		/* the device is already disconnect,
		   free the remaining resources */
		if (dev->state & DEV_DISCONNECTED) {
			cx231xx_release_resources(dev);
			fh->dev = NULL;
			return 0;
		}

		/* Save some power by putting tuner to sleep */
		call_all(dev, tuner, standby);

		/* do this before setting alternate! */
		if (dev->USE_ISO)
			cx231xx_uninit_isoc(dev);
		else
			cx231xx_uninit_bulk(dev);
		cx231xx_set_mode(dev, CX231XX_SUSPEND);

		/* set alternate 0 */
		cx231xx_set_alt_setting(dev, INDEX_VIDEO, 0);
	}
	v4l2_fh_exit(&fh->fh);
	kfree(fh);
	wake_up_interruptible(&dev->open);
	return 0;
}

static int cx231xx_v4l2_close(struct file *filp)
{
	struct cx231xx_fh *fh = filp->private_data;
	struct cx231xx *dev = fh->dev;
	int rc;

	mutex_lock(&dev->lock);
	rc = cx231xx_close(filp);
	mutex_unlock(&dev->lock);
	return rc;
}

/*
 * cx231xx_v4l2_read()
 * will allocate buffers when called for the first time
 */
static ssize_t
cx231xx_v4l2_read(struct file *filp, char __user *buf, size_t count,
		  loff_t *pos)
{
	struct cx231xx_fh *fh = filp->private_data;
	struct cx231xx *dev = fh->dev;
	int rc;

	rc = check_dev(dev);
	if (rc < 0)
		return rc;

	if ((fh->type == V4L2_BUF_TYPE_VIDEO_CAPTURE) ||
	    (fh->type == V4L2_BUF_TYPE_VBI_CAPTURE)) {
		rc = res_get(fh);

		if (unlikely(rc < 0))
			return rc;

		if (mutex_lock_interruptible(&dev->lock))
			return -ERESTARTSYS;
		rc = videobuf_read_stream(&fh->vb_vidq, buf, count, pos, 0,
					    filp->f_flags & O_NONBLOCK);
		mutex_unlock(&dev->lock);
		return rc;
	}
	return 0;
}

/*
 * cx231xx_v4l2_poll()
 * will allocate buffers when called for the first time
 */
static __poll_t cx231xx_v4l2_poll(struct file *filp, poll_table *wait)
{
	__poll_t req_events = poll_requested_events(wait);
	struct cx231xx_fh *fh = filp->private_data;
	struct cx231xx *dev = fh->dev;
	__poll_t res = 0;
	int rc;

	rc = check_dev(dev);
	if (rc < 0)
		return EPOLLERR;

	rc = res_get(fh);

	if (unlikely(rc < 0))
		return EPOLLERR;

	if (v4l2_event_pending(&fh->fh))
		res |= EPOLLPRI;
	else
		poll_wait(filp, &fh->fh.wait, wait);

	if (!(req_events & (EPOLLIN | EPOLLRDNORM)))
		return res;

	if ((V4L2_BUF_TYPE_VIDEO_CAPTURE == fh->type) ||
	    (V4L2_BUF_TYPE_VBI_CAPTURE == fh->type)) {
		mutex_lock(&dev->lock);
		res |= videobuf_poll_stream(filp, &fh->vb_vidq, wait);
		mutex_unlock(&dev->lock);
		return res;
	}
	return res | EPOLLERR;
}

/*
 * cx231xx_v4l2_mmap()
 */
static int cx231xx_v4l2_mmap(struct file *filp, struct vm_area_struct *vma)
{
	struct cx231xx_fh *fh = filp->private_data;
	struct cx231xx *dev = fh->dev;
	int rc;

	rc = check_dev(dev);
	if (rc < 0)
		return rc;

	rc = res_get(fh);

	if (unlikely(rc < 0))
		return rc;

	if (mutex_lock_interruptible(&dev->lock))
		return -ERESTARTSYS;
	rc = videobuf_mmap_mapper(&fh->vb_vidq, vma);
	mutex_unlock(&dev->lock);

	cx231xx_videodbg("vma start=0x%08lx, size=%ld, ret=%d\n",
			 (unsigned long)vma->vm_start,
			 (unsigned long)vma->vm_end -
			 (unsigned long)vma->vm_start, rc);

	return rc;
}

static const struct v4l2_file_operations cx231xx_v4l_fops = {
	.owner   = THIS_MODULE,
	.open    = cx231xx_v4l2_open,
	.release = cx231xx_v4l2_close,
	.read    = cx231xx_v4l2_read,
	.poll    = cx231xx_v4l2_poll,
	.mmap    = cx231xx_v4l2_mmap,
	.unlocked_ioctl   = video_ioctl2,
};

static const struct v4l2_ioctl_ops video_ioctl_ops = {
	.vidioc_querycap               = cx231xx_querycap,
	.vidioc_enum_fmt_vid_cap       = vidioc_enum_fmt_vid_cap,
	.vidioc_g_fmt_vid_cap          = vidioc_g_fmt_vid_cap,
	.vidioc_try_fmt_vid_cap        = vidioc_try_fmt_vid_cap,
	.vidioc_s_fmt_vid_cap          = vidioc_s_fmt_vid_cap,
	.vidioc_g_fmt_vbi_cap          = vidioc_g_fmt_vbi_cap,
	.vidioc_try_fmt_vbi_cap        = vidioc_try_fmt_vbi_cap,
	.vidioc_s_fmt_vbi_cap          = vidioc_s_fmt_vbi_cap,
	.vidioc_g_pixelaspect          = vidioc_g_pixelaspect,
	.vidioc_g_selection            = vidioc_g_selection,
	.vidioc_reqbufs                = vidioc_reqbufs,
	.vidioc_querybuf               = vidioc_querybuf,
	.vidioc_qbuf                   = vidioc_qbuf,
	.vidioc_dqbuf                  = vidioc_dqbuf,
	.vidioc_s_std                  = vidioc_s_std,
	.vidioc_g_std                  = vidioc_g_std,
	.vidioc_enum_input             = cx231xx_enum_input,
	.vidioc_g_input                = cx231xx_g_input,
	.vidioc_s_input                = cx231xx_s_input,
	.vidioc_streamon               = vidioc_streamon,
	.vidioc_streamoff              = vidioc_streamoff,
	.vidioc_g_tuner                = cx231xx_g_tuner,
	.vidioc_s_tuner                = cx231xx_s_tuner,
	.vidioc_g_frequency            = cx231xx_g_frequency,
	.vidioc_s_frequency            = cx231xx_s_frequency,
#ifdef CONFIG_VIDEO_ADV_DEBUG
	.vidioc_g_chip_info            = cx231xx_g_chip_info,
	.vidioc_g_register             = cx231xx_g_register,
	.vidioc_s_register             = cx231xx_s_register,
#endif
	.vidioc_subscribe_event = v4l2_ctrl_subscribe_event,
	.vidioc_unsubscribe_event = v4l2_event_unsubscribe,
};

static struct video_device cx231xx_vbi_template;

static const struct video_device cx231xx_video_template = {
	.fops         = &cx231xx_v4l_fops,
	.release      = video_device_release_empty,
	.ioctl_ops    = &video_ioctl_ops,
	.tvnorms      = V4L2_STD_ALL,
};

static const struct v4l2_file_operations radio_fops = {
	.owner   = THIS_MODULE,
	.open   = cx231xx_v4l2_open,
	.release = cx231xx_v4l2_close,
	.poll = v4l2_ctrl_poll,
	.unlocked_ioctl = video_ioctl2,
};

static const struct v4l2_ioctl_ops radio_ioctl_ops = {
	.vidioc_querycap    = cx231xx_querycap,
	.vidioc_g_tuner     = radio_g_tuner,
	.vidioc_s_tuner     = radio_s_tuner,
	.vidioc_g_frequency = cx231xx_g_frequency,
	.vidioc_s_frequency = cx231xx_s_frequency,
#ifdef CONFIG_VIDEO_ADV_DEBUG
	.vidioc_g_chip_info = cx231xx_g_chip_info,
	.vidioc_g_register  = cx231xx_g_register,
	.vidioc_s_register  = cx231xx_s_register,
#endif
	.vidioc_subscribe_event = v4l2_ctrl_subscribe_event,
	.vidioc_unsubscribe_event = v4l2_event_unsubscribe,
};

static struct video_device cx231xx_radio_template = {
	.name      = "cx231xx-radio",
	.fops      = &radio_fops,
	.ioctl_ops = &radio_ioctl_ops,
};

/******************************** usb interface ******************************/

static void cx231xx_vdev_init(struct cx231xx *dev,
		struct video_device *vfd,
		const struct video_device *template,
		const char *type_name)
{
	*vfd = *template;
	vfd->v4l2_dev = &dev->v4l2_dev;
	vfd->release = video_device_release_empty;
	vfd->lock = &dev->lock;

	snprintf(vfd->name, sizeof(vfd->name), "%s %s", dev->name, type_name);

	video_set_drvdata(vfd, dev);
	if (dev->tuner_type == TUNER_ABSENT) {
		v4l2_disable_ioctl(vfd, VIDIOC_G_FREQUENCY);
		v4l2_disable_ioctl(vfd, VIDIOC_S_FREQUENCY);
		v4l2_disable_ioctl(vfd, VIDIOC_G_TUNER);
		v4l2_disable_ioctl(vfd, VIDIOC_S_TUNER);
	}
}

int cx231xx_register_analog_devices(struct cx231xx *dev)
{
	int ret;

	dev_info(dev->dev, "v4l2 driver version %s\n", CX231XX_VERSION);

	/* set default norm */
	dev->norm = V4L2_STD_PAL;
	dev->width = norm_maxw(dev);
	dev->height = norm_maxh(dev);
	dev->interlaced = 0;

	/* Analog specific initialization */
	dev->format = &format[0];

	/* Set the initial input */
	video_mux(dev, dev->video_input);

	call_all(dev, video, s_std, dev->norm);

	v4l2_ctrl_handler_init(&dev->ctrl_handler, 10);
	v4l2_ctrl_handler_init(&dev->radio_ctrl_handler, 5);

	if (dev->sd_cx25840) {
		v4l2_ctrl_add_handler(&dev->ctrl_handler,
				dev->sd_cx25840->ctrl_handler, NULL, true);
		v4l2_ctrl_add_handler(&dev->radio_ctrl_handler,
				dev->sd_cx25840->ctrl_handler,
				v4l2_ctrl_radio_filter, true);
	}

	if (dev->ctrl_handler.error)
		return dev->ctrl_handler.error;
	if (dev->radio_ctrl_handler.error)
		return dev->radio_ctrl_handler.error;

	/* enable vbi capturing */
	/* write code here...  */

	/* allocate and fill video video_device struct */
	cx231xx_vdev_init(dev, &dev->vdev, &cx231xx_video_template, "video");
#if defined(CONFIG_MEDIA_CONTROLLER)
	dev->video_pad.flags = MEDIA_PAD_FL_SINK;
	ret = media_entity_pads_init(&dev->vdev.entity, 1, &dev->video_pad);
	if (ret < 0)
		dev_err(dev->dev, "failed to initialize video media entity!\n");
#endif
	dev->vdev.ctrl_handler = &dev->ctrl_handler;
	/* register v4l2 video video_device */
	ret = video_register_device(&dev->vdev, VFL_TYPE_GRABBER,
				    video_nr[dev->devno]);
	if (ret) {
		dev_err(dev->dev,
			"unable to register video device (error=%i).\n",
			ret);
		return ret;
	}

	dev_info(dev->dev, "Registered video device %s [v4l2]\n",
		video_device_node_name(&dev->vdev));

	/* Initialize VBI template */
	cx231xx_vbi_template = cx231xx_video_template;
	strscpy(cx231xx_vbi_template.name, "cx231xx-vbi",
		sizeof(cx231xx_vbi_template.name));

	/* Allocate and fill vbi video_device struct */
	cx231xx_vdev_init(dev, &dev->vbi_dev, &cx231xx_vbi_template, "vbi");

#if defined(CONFIG_MEDIA_CONTROLLER)
	dev->vbi_pad.flags = MEDIA_PAD_FL_SINK;
	ret = media_entity_pads_init(&dev->vbi_dev.entity, 1, &dev->vbi_pad);
	if (ret < 0)
		dev_err(dev->dev, "failed to initialize vbi media entity!\n");
#endif
	dev->vbi_dev.ctrl_handler = &dev->ctrl_handler;
	/* register v4l2 vbi video_device */
	ret = video_register_device(&dev->vbi_dev, VFL_TYPE_VBI,
				    vbi_nr[dev->devno]);
	if (ret < 0) {
		dev_err(dev->dev, "unable to register vbi device\n");
		return ret;
	}

	dev_info(dev->dev, "Registered VBI device %s\n",
		video_device_node_name(&dev->vbi_dev));

	if (cx231xx_boards[dev->model].radio.type == CX231XX_RADIO) {
		cx231xx_vdev_init(dev, &dev->radio_dev,
				&cx231xx_radio_template, "radio");
		dev->radio_dev.ctrl_handler = &dev->radio_ctrl_handler;
		ret = video_register_device(&dev->radio_dev, VFL_TYPE_RADIO,
					    radio_nr[dev->devno]);
		if (ret < 0) {
			dev_err(dev->dev,
				"can't register radio device\n");
			return ret;
		}
		dev_info(dev->dev, "Registered radio device as %s\n",
			video_device_node_name(&dev->radio_dev));
	}

	return 0;
}<|MERGE_RESOLUTION|>--- conflicted
+++ resolved
@@ -1482,33 +1482,7 @@
 
 	f->numerator = is_50hz ? 54 : 11;
 	f->denominator = is_50hz ? 59 : 10;
-<<<<<<< HEAD
-=======
-
-	return 0;
-}
->>>>>>> 0ecfebd2
-
-static int vidioc_g_selection(struct file *file, void *priv,
-			      struct v4l2_selection *s)
-{
-	struct cx231xx_fh *fh = priv;
-	struct cx231xx *dev = fh->dev;
-
-	if (s->type != V4L2_BUF_TYPE_VIDEO_CAPTURE)
-		return -EINVAL;
-
-	switch (s->target) {
-	case V4L2_SEL_TGT_CROP_BOUNDS:
-	case V4L2_SEL_TGT_CROP_DEFAULT:
-		s->r.left = 0;
-		s->r.top = 0;
-		s->r.width = dev->width;
-		s->r.height = dev->height;
-		break;
-	default:
-		return -EINVAL;
-	}
+
 	return 0;
 }
 
