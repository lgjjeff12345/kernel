/*
 * bdc_core.c - BRCM BDC USB3.0 device controller core operations
 *
 * Copyright (C) 2014 Broadcom Corporation
 *
 * Author: Ashwini Pahuja
 *
 * This program is free software; you can redistribute it and/or modify it
 * under the terms of the GNU General Public License as published by the
 * Free Software Foundation; either version 2 of the License, or (at your
 * option) any later version.
 *
 */
#include <linux/module.h>
#include <linux/kernel.h>
#include <linux/slab.h>
#include <linux/spinlock.h>
#include <linux/platform_device.h>
#include <linux/interrupt.h>
#include <linux/ioport.h>
#include <linux/io.h>
#include <linux/list.h>
#include <linux/delay.h>
#include <linux/dma-mapping.h>
#include <linux/dmapool.h>
#include <linux/of.h>
#include <linux/phy/phy.h>
#include <linux/moduleparam.h>
#include <linux/usb/ch9.h>
#include <linux/usb/gadget.h>
#include <linux/clk.h>

#include "bdc.h"
#include "bdc_dbg.h"

/* Poll till controller status is not OIP */
static int poll_oip(struct bdc *bdc, int usec)
{
	u32 status;
	/* Poll till STS!= OIP */
	while (usec) {
		status = bdc_readl(bdc->regs, BDC_BDCSC);
		if (BDC_CSTS(status) != BDC_OIP) {
			dev_dbg(bdc->dev,
				"poll_oip complete status=%d",
				BDC_CSTS(status));
			return 0;
		}
		udelay(10);
		usec -= 10;
	}
	dev_err(bdc->dev, "Err: operation timedout BDCSC: 0x%08x\n", status);

	return -ETIMEDOUT;
}

/* Stop the BDC controller */
int bdc_stop(struct bdc *bdc)
{
	int ret;
	u32 temp;

	dev_dbg(bdc->dev, "%s ()\n\n", __func__);
	temp = bdc_readl(bdc->regs, BDC_BDCSC);
	/* Check if BDC is already halted */
	if (BDC_CSTS(temp) == BDC_HLT) {
		dev_vdbg(bdc->dev, "BDC already halted\n");
		return 0;
	}
	temp &= ~BDC_COP_MASK;
	temp |= BDC_COS|BDC_COP_STP;
	bdc_writel(bdc->regs, BDC_BDCSC, temp);

	ret = poll_oip(bdc, BDC_COP_TIMEOUT);
	if (ret)
		dev_err(bdc->dev, "bdc stop operation failed");

	return ret;
}

/* Issue a reset to BDC controller */
int bdc_reset(struct bdc *bdc)
{
	u32 temp;
	int ret;

	dev_dbg(bdc->dev, "%s ()\n", __func__);
	/* First halt the controller */
	ret = bdc_stop(bdc);
	if (ret)
		return ret;

	temp = bdc_readl(bdc->regs, BDC_BDCSC);
	temp &= ~BDC_COP_MASK;
	temp |= BDC_COS|BDC_COP_RST;
	bdc_writel(bdc->regs, BDC_BDCSC, temp);
	ret = poll_oip(bdc, BDC_COP_TIMEOUT);
	if (ret)
		dev_err(bdc->dev, "bdc reset operation failed");

	return ret;
}

/* Run the BDC controller */
int bdc_run(struct bdc *bdc)
{
	u32 temp;
	int ret;

	dev_dbg(bdc->dev, "%s ()\n", __func__);
	temp = bdc_readl(bdc->regs, BDC_BDCSC);
	/* if BDC is already in running state then do not do anything */
	if (BDC_CSTS(temp) == BDC_NOR) {
		dev_warn(bdc->dev, "bdc is already in running state\n");
		return 0;
	}
	temp &= ~BDC_COP_MASK;
	temp |= BDC_COP_RUN;
	temp |= BDC_COS;
	bdc_writel(bdc->regs, BDC_BDCSC, temp);
	ret = poll_oip(bdc, BDC_COP_TIMEOUT);
	if (ret) {
		dev_err(bdc->dev, "bdc run operation failed:%d", ret);
		return ret;
	}
	temp = bdc_readl(bdc->regs, BDC_BDCSC);
	if (BDC_CSTS(temp) != BDC_NOR) {
		dev_err(bdc->dev, "bdc not in normal mode after RUN op :%d\n",
								BDC_CSTS(temp));
		return -ESHUTDOWN;
	}

	return 0;
}

/*
 * Present the termination to the host, typically called from upstream port
 * event with Vbus present =1
 */
void bdc_softconn(struct bdc *bdc)
{
	u32 uspc;

	uspc = bdc_readl(bdc->regs, BDC_USPC);
	uspc &= ~BDC_PST_MASK;
	uspc |= BDC_LINK_STATE_RX_DET;
	uspc |= BDC_SWS;
	dev_dbg(bdc->dev, "%s () uspc=%08x\n", __func__, uspc);
	bdc_writel(bdc->regs, BDC_USPC, uspc);
}

/* Remove the termination */
void bdc_softdisconn(struct bdc *bdc)
{
	u32 uspc;

	uspc = bdc_readl(bdc->regs, BDC_USPC);
	uspc |= BDC_SDC;
	uspc &= ~BDC_SCN;
	dev_dbg(bdc->dev, "%s () uspc=%x\n", __func__, uspc);
	bdc_writel(bdc->regs, BDC_USPC, uspc);
}

/* Set up the scratchpad buffer array and scratchpad buffers, if needed. */
static int scratchpad_setup(struct bdc *bdc)
{
	int sp_buff_size;
	u32 low32;
	u32 upp32;

	sp_buff_size = BDC_SPB(bdc_readl(bdc->regs, BDC_BDCCFG0));
	dev_dbg(bdc->dev, "%s() sp_buff_size=%d\n", __func__, sp_buff_size);
	if (!sp_buff_size) {
		dev_dbg(bdc->dev, "Scratchpad buffer not needed\n");
		return 0;
	}
	/* Refer to BDC spec, Table 4 for description of SPB */
	sp_buff_size = 1 << (sp_buff_size + 5);
	dev_dbg(bdc->dev, "Allocating %d bytes for scratchpad\n", sp_buff_size);
	bdc->scratchpad.buff  =  dma_zalloc_coherent(bdc->dev, sp_buff_size,
					&bdc->scratchpad.sp_dma, GFP_KERNEL);

	if (!bdc->scratchpad.buff)
		goto fail;

	bdc->sp_buff_size = sp_buff_size;
	bdc->scratchpad.size = sp_buff_size;
	low32 = lower_32_bits(bdc->scratchpad.sp_dma);
	upp32 = upper_32_bits(bdc->scratchpad.sp_dma);
	cpu_to_le32s(&low32);
	cpu_to_le32s(&upp32);
	bdc_writel(bdc->regs, BDC_SPBBAL, low32);
	bdc_writel(bdc->regs, BDC_SPBBAH, upp32);
	return 0;

fail:
	bdc->scratchpad.buff = NULL;

	return -ENOMEM;
}

/* Allocate the status report ring */
static int setup_srr(struct bdc *bdc, int interrupter)
{
	dev_dbg(bdc->dev, "%s() NUM_SR_ENTRIES:%d\n", __func__, NUM_SR_ENTRIES);
	/* Reset the SRR */
	bdc_writel(bdc->regs, BDC_SRRINT(0), BDC_SRR_RWS | BDC_SRR_RST);
	bdc->srr.dqp_index = 0;
	/* allocate the status report descriptors */
	bdc->srr.sr_bds = dma_zalloc_coherent(
					bdc->dev,
					NUM_SR_ENTRIES * sizeof(struct bdc_bd),
					&bdc->srr.dma_addr,
					GFP_KERNEL);
	if (!bdc->srr.sr_bds)
		return -ENOMEM;

	return 0;
}

/* Initialize the HW regs and internal data structures */
static void bdc_mem_init(struct bdc *bdc, bool reinit)
{
	u8 size = 0;
	u32 usb2_pm;
	u32 low32;
	u32 upp32;
	u32 temp;

	dev_dbg(bdc->dev, "%s ()\n", __func__);
	bdc->ep0_state = WAIT_FOR_SETUP;
	bdc->dev_addr = 0;
	bdc->srr.eqp_index = 0;
	bdc->srr.dqp_index = 0;
	bdc->zlp_needed = false;
	bdc->delayed_status = false;

	bdc_writel(bdc->regs, BDC_SPBBAL, bdc->scratchpad.sp_dma);
	/* Init the SRR */
	temp = BDC_SRR_RWS | BDC_SRR_RST;
	/* Reset the SRR */
	bdc_writel(bdc->regs, BDC_SRRINT(0), temp);
	dev_dbg(bdc->dev, "bdc->srr.sr_bds =%p\n", bdc->srr.sr_bds);
	temp = lower_32_bits(bdc->srr.dma_addr);
	size = fls(NUM_SR_ENTRIES) - 2;
	temp |= size;
	dev_dbg(bdc->dev, "SRRBAL[0]=%08x NUM_SR_ENTRIES:%d size:%d\n",
						temp, NUM_SR_ENTRIES, size);

	low32 = lower_32_bits(temp);
	upp32 = upper_32_bits(bdc->srr.dma_addr);
	cpu_to_le32s(&low32);
	cpu_to_le32s(&upp32);

	/* Write the dma addresses into regs*/
	bdc_writel(bdc->regs, BDC_SRRBAL(0), low32);
	bdc_writel(bdc->regs, BDC_SRRBAH(0), upp32);

	temp = bdc_readl(bdc->regs, BDC_SRRINT(0));
	temp |= BDC_SRR_IE;
	temp &= ~(BDC_SRR_RST | BDC_SRR_RWS);
	bdc_writel(bdc->regs, BDC_SRRINT(0), temp);

	/* Set the Interrupt Coalescence ~500 usec */
	temp = bdc_readl(bdc->regs, BDC_INTCTLS(0));
	temp &= ~0xffff;
	temp |= INT_CLS;
	bdc_writel(bdc->regs, BDC_INTCTLS(0), temp);

	usb2_pm = bdc_readl(bdc->regs, BDC_USPPM2);
	dev_dbg(bdc->dev, "usb2_pm=%08x", usb2_pm);
	/* Enable hardware LPM Enable */
	usb2_pm |= BDC_HLE;
	bdc_writel(bdc->regs, BDC_USPPM2, usb2_pm);

	/* readback for debug */
	usb2_pm = bdc_readl(bdc->regs, BDC_USPPM2);
	dev_dbg(bdc->dev, "usb2_pm=%08x\n", usb2_pm);

	/* Disable any unwanted SR's on SRR */
	temp = bdc_readl(bdc->regs, BDC_BDCSC);
	/* We don't want Microframe counter wrap SR */
	temp |= BDC_MASK_MCW;
	bdc_writel(bdc->regs, BDC_BDCSC, temp);

	/*
	 * In some error cases, driver has to reset the entire BDC controller
	 * in that case reinit is passed as 1
	 */
	if (reinit) {
		/* Enable interrupts */
		temp = bdc_readl(bdc->regs, BDC_BDCSC);
		temp |= BDC_GIE;
		bdc_writel(bdc->regs, BDC_BDCSC, temp);
		/* Init scratchpad to 0 */
		memset(bdc->scratchpad.buff, 0, bdc->sp_buff_size);
		/* Initialize SRR to 0 */
		memset(bdc->srr.sr_bds, 0,
					NUM_SR_ENTRIES * sizeof(struct bdc_bd));
	} else {
		/* One time initiaization only */
		/* Enable status report function pointers */
		bdc->sr_handler[0] = bdc_sr_xsf;
		bdc->sr_handler[1] = bdc_sr_uspc;

		/* EP0 status report function pointers */
		bdc->sr_xsf_ep0[0] = bdc_xsf_ep0_setup_recv;
		bdc->sr_xsf_ep0[1] = bdc_xsf_ep0_data_start;
		bdc->sr_xsf_ep0[2] = bdc_xsf_ep0_status_start;
	}
}

/* Free the dynamic memory */
static void bdc_mem_free(struct bdc *bdc)
{
	dev_dbg(bdc->dev, "%s\n", __func__);
	/* Free SRR */
	if (bdc->srr.sr_bds)
		dma_free_coherent(bdc->dev,
					NUM_SR_ENTRIES * sizeof(struct bdc_bd),
					bdc->srr.sr_bds, bdc->srr.dma_addr);

	/* Free scratchpad */
	if (bdc->scratchpad.buff)
		dma_free_coherent(bdc->dev, bdc->sp_buff_size,
				bdc->scratchpad.buff, bdc->scratchpad.sp_dma);

	/* Destroy the dma pools */
	dma_pool_destroy(bdc->bd_table_pool);

	/* Free the bdc_ep array */
	kfree(bdc->bdc_ep_array);

	bdc->srr.sr_bds = NULL;
	bdc->scratchpad.buff = NULL;
	bdc->bd_table_pool = NULL;
	bdc->bdc_ep_array = NULL;
}

/*
 * bdc reinit gives a controller reset and reinitialize the registers,
 * called from disconnect/bus reset scenario's, to ensure proper HW cleanup
 */
int bdc_reinit(struct bdc *bdc)
{
	int ret;

	dev_dbg(bdc->dev, "%s\n", __func__);
	ret = bdc_stop(bdc);
	if (ret)
		goto out;

	ret = bdc_reset(bdc);
	if (ret)
		goto out;

	/* the reinit flag is 1 */
	bdc_mem_init(bdc, true);
	ret = bdc_run(bdc);
out:
	bdc->reinit = false;

	return ret;
}

/* Allocate all the dyanmic memory */
static int bdc_mem_alloc(struct bdc *bdc)
{
	u32 page_size;
	unsigned int num_ieps, num_oeps;

	dev_dbg(bdc->dev,
		"%s() NUM_BDS_PER_TABLE:%d\n", __func__,
		NUM_BDS_PER_TABLE);
	page_size = BDC_PGS(bdc_readl(bdc->regs, BDC_BDCCFG0));
	/* page size is 2^pgs KB */
	page_size = 1 << page_size;
	/* KB */
	page_size <<= 10;
	dev_dbg(bdc->dev, "page_size=%d\n", page_size);

	/* Create a pool of bd tables */
	bdc->bd_table_pool =
	    dma_pool_create("BDC BD tables", bdc->dev, NUM_BDS_PER_TABLE * 16,
								16, page_size);

	if (!bdc->bd_table_pool)
		goto fail;

	if (scratchpad_setup(bdc))
		goto fail;

	/* read from regs */
	num_ieps = NUM_NCS(bdc_readl(bdc->regs, BDC_FSCNIC));
	num_oeps = NUM_NCS(bdc_readl(bdc->regs, BDC_FSCNOC));
	/* +2: 1 for ep0 and the other is rsvd i.e. bdc_ep[0] is rsvd */
	bdc->num_eps = num_ieps + num_oeps + 2;
	dev_dbg(bdc->dev,
		"ieps:%d eops:%d num_eps:%d\n",
		num_ieps, num_oeps, bdc->num_eps);
	/* allocate array of ep pointers */
	bdc->bdc_ep_array = kcalloc(bdc->num_eps, sizeof(struct bdc_ep *),
								GFP_KERNEL);
	if (!bdc->bdc_ep_array)
		goto fail;

	dev_dbg(bdc->dev, "Allocating sr report0\n");
	if (setup_srr(bdc, 0))
		goto fail;

	return 0;
fail:
	dev_warn(bdc->dev, "Couldn't initialize memory\n");
	bdc_mem_free(bdc);

	return -ENOMEM;
}

/* opposite to bdc_hw_init */
static void bdc_hw_exit(struct bdc *bdc)
{
	dev_dbg(bdc->dev, "%s ()\n", __func__);
	bdc_mem_free(bdc);
}

/* Initialize the bdc HW and memory */
static int bdc_hw_init(struct bdc *bdc)
{
	int ret;

	dev_dbg(bdc->dev, "%s ()\n", __func__);
	ret = bdc_reset(bdc);
	if (ret) {
		dev_err(bdc->dev, "err resetting bdc abort bdc init%d\n", ret);
		return ret;
	}
	ret = bdc_mem_alloc(bdc);
	if (ret) {
		dev_err(bdc->dev, "Mem alloc failed, aborting\n");
		return -ENOMEM;
	}
	bdc_mem_init(bdc, 0);
	bdc_dbg_regs(bdc);
	dev_dbg(bdc->dev, "HW Init done\n");

	return 0;
}

static int bdc_phy_init(struct bdc *bdc)
{
	int phy_num;
	int ret;

	for (phy_num = 0; phy_num < bdc->num_phys; phy_num++) {
		ret = phy_init(bdc->phys[phy_num]);
		if (ret)
			goto err_exit_phy;
		ret = phy_power_on(bdc->phys[phy_num]);
		if (ret) {
			phy_exit(bdc->phys[phy_num]);
			goto err_exit_phy;
		}
	}

	return 0;

err_exit_phy:
	while (--phy_num >= 0) {
		phy_power_off(bdc->phys[phy_num]);
		phy_exit(bdc->phys[phy_num]);
	}

	return ret;
}

static void bdc_phy_exit(struct bdc *bdc)
{
	int phy_num;

	for (phy_num = 0; phy_num < bdc->num_phys; phy_num++) {
		phy_power_off(bdc->phys[phy_num]);
		phy_exit(bdc->phys[phy_num]);
	}
}

static int bdc_probe(struct platform_device *pdev)
{
	struct bdc *bdc;
	struct resource *res;
	int ret = -ENOMEM;
	int irq;
	u32 temp;
	struct device *dev = &pdev->dev;
	struct clk *clk;
	int phy_num;

	dev_dbg(dev, "%s()\n", __func__);

	clk = devm_clk_get(dev, "sw_usbd");
	if (IS_ERR(clk)) {
		dev_info(dev, "Clock not found in Device Tree\n");
		clk = NULL;
	}

	ret = clk_prepare_enable(clk);
	if (ret) {
		dev_err(dev, "could not enable clock\n");
		return ret;
	}

	bdc = devm_kzalloc(dev, sizeof(*bdc), GFP_KERNEL);
	if (!bdc)
		return -ENOMEM;

	bdc->clk = clk;

	res = platform_get_resource(pdev, IORESOURCE_MEM, 0);
	bdc->regs = devm_ioremap_resource(dev, res);
	if (IS_ERR(bdc->regs)) {
		dev_err(dev, "ioremap error\n");
		return -ENOMEM;
	}
	irq = platform_get_irq(pdev, 0);
	if (irq < 0) {
		dev_err(dev, "platform_get_irq failed:%d\n", irq);
		return irq;
	}
	spin_lock_init(&bdc->lock);
	platform_set_drvdata(pdev, bdc);
	bdc->irq = irq;
	bdc->dev = dev;
	dev_dbg(dev, "bdc->regs: %p irq=%d\n", bdc->regs, bdc->irq);

	bdc->num_phys = of_count_phandle_with_args(dev->of_node,
						"phys", "#phy-cells");
	if (bdc->num_phys > 0) {
		bdc->phys = devm_kcalloc(dev, bdc->num_phys,
					sizeof(struct phy *), GFP_KERNEL);
		if (!bdc->phys)
			return -ENOMEM;
	} else {
		bdc->num_phys = 0;
	}
	dev_info(dev, "Using %d phy(s)\n", bdc->num_phys);

	for (phy_num = 0; phy_num < bdc->num_phys; phy_num++) {
		bdc->phys[phy_num] = devm_of_phy_get_by_index(
			dev, dev->of_node, phy_num);
		if (IS_ERR(bdc->phys[phy_num])) {
			ret = PTR_ERR(bdc->phys[phy_num]);
			dev_err(bdc->dev,
				"BDC phy specified but not found:%d\n", ret);
			return ret;
		}
	}

<<<<<<< HEAD
=======
	ret = bdc_phy_init(bdc);
	if (ret) {
		dev_err(bdc->dev, "BDC phy init failure:%d\n", ret);
		return ret;
	}

>>>>>>> bb176f67
	temp = bdc_readl(bdc->regs, BDC_BDCCAP1);
	if ((temp & BDC_P64) &&
			!dma_set_mask_and_coherent(dev, DMA_BIT_MASK(64))) {
		dev_dbg(dev, "Using 64-bit address\n");
	} else {
		ret = dma_set_mask_and_coherent(dev, DMA_BIT_MASK(32));
		if (ret) {
			dev_err(dev,
				"No suitable DMA config available, abort\n");
			return -ENOTSUPP;
		}
		dev_dbg(dev, "Using 32-bit address\n");
	}
	ret = bdc_hw_init(bdc);
	if (ret) {
		dev_err(dev, "BDC init failure:%d\n", ret);
		goto phycleanup;
	}
	ret = bdc_udc_init(bdc);
	if (ret) {
		dev_err(dev, "BDC Gadget init failure:%d\n", ret);
		goto cleanup;
	}
	return 0;

cleanup:
	bdc_hw_exit(bdc);
phycleanup:
	bdc_phy_exit(bdc);
	return ret;
}

static int bdc_remove(struct platform_device *pdev)
{
	struct bdc *bdc;

	bdc  = platform_get_drvdata(pdev);
	dev_dbg(bdc->dev, "%s ()\n", __func__);
	bdc_udc_exit(bdc);
	bdc_hw_exit(bdc);
	bdc_phy_exit(bdc);
	clk_disable_unprepare(bdc->clk);
	return 0;
}

#ifdef CONFIG_PM_SLEEP
static int bdc_suspend(struct device *dev)
{
	struct bdc *bdc = dev_get_drvdata(dev);

	clk_disable_unprepare(bdc->clk);
	return 0;
}

static int bdc_resume(struct device *dev)
{
	struct bdc *bdc = dev_get_drvdata(dev);
	int ret;

	ret = clk_prepare_enable(bdc->clk);
	if (ret) {
		dev_err(bdc->dev, "err enabling the clock\n");
		return ret;
	}
	ret = bdc_reinit(bdc);
	if (ret) {
		dev_err(bdc->dev, "err in bdc reinit\n");
		return ret;
	}

	return 0;
}

#endif /* CONFIG_PM_SLEEP */

static SIMPLE_DEV_PM_OPS(bdc_pm_ops, bdc_suspend,
		bdc_resume);

static const struct of_device_id bdc_of_match[] = {
	{ .compatible = "brcm,bdc-v0.16" },
	{ .compatible = "brcm,bdc" },
	{ /* sentinel */ }
};

static struct platform_driver bdc_driver = {
	.driver		= {
		.name	= BRCM_BDC_NAME,
		.owner	= THIS_MODULE,
		.pm = &bdc_pm_ops,
		.of_match_table	= bdc_of_match,
	},
	.probe		= bdc_probe,
	.remove		= bdc_remove,
};

module_platform_driver(bdc_driver);
MODULE_AUTHOR("Ashwini Pahuja <ashwini.linux@gmail.com>");
MODULE_LICENSE("GPL");
MODULE_DESCRIPTION(BRCM_BDC_DESC);<|MERGE_RESOLUTION|>--- conflicted
+++ resolved
@@ -554,15 +554,12 @@
 		}
 	}
 
-<<<<<<< HEAD
-=======
 	ret = bdc_phy_init(bdc);
 	if (ret) {
 		dev_err(bdc->dev, "BDC phy init failure:%d\n", ret);
 		return ret;
 	}
 
->>>>>>> bb176f67
 	temp = bdc_readl(bdc->regs, BDC_BDCCAP1);
 	if ((temp & BDC_P64) &&
 			!dma_set_mask_and_coherent(dev, DMA_BIT_MASK(64))) {
