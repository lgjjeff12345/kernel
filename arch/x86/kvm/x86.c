/*
 * Kernel-based Virtual Machine driver for Linux
 *
 * derived from drivers/kvm/kvm_main.c
 *
 * Copyright (C) 2006 Qumranet, Inc.
 * Copyright (C) 2008 Qumranet, Inc.
 * Copyright IBM Corporation, 2008
 * Copyright 2010 Red Hat, Inc. and/or its affiliates.
 *
 * Authors:
 *   Avi Kivity   <avi@qumranet.com>
 *   Yaniv Kamay  <yaniv@qumranet.com>
 *   Amit Shah    <amit.shah@qumranet.com>
 *   Ben-Ami Yassour <benami@il.ibm.com>
 *
 * This work is licensed under the terms of the GNU GPL, version 2.  See
 * the COPYING file in the top-level directory.
 *
 */

#include <linux/kvm_host.h>
#include "irq.h"
#include "mmu.h"
#include "i8254.h"
#include "tss.h"
#include "kvm_cache_regs.h"
#include "x86.h"
#include "cpuid.h"

#include <linux/clocksource.h>
#include <linux/interrupt.h>
#include <linux/kvm.h>
#include <linux/fs.h>
#include <linux/vmalloc.h>
#include <linux/module.h>
#include <linux/mman.h>
#include <linux/highmem.h>
#include <linux/iommu.h>
#include <linux/intel-iommu.h>
#include <linux/cpufreq.h>
#include <linux/user-return-notifier.h>
#include <linux/srcu.h>
#include <linux/slab.h>
#include <linux/perf_event.h>
#include <linux/uaccess.h>
#include <linux/hash.h>
#include <linux/pci.h>
#include <linux/timekeeper_internal.h>
#include <linux/pvclock_gtod.h>
#include <trace/events/kvm.h>

#define CREATE_TRACE_POINTS
#include "trace.h"

#include <asm/debugreg.h>
#include <asm/msr.h>
#include <asm/desc.h>
#include <asm/mtrr.h>
#include <asm/mce.h>
#include <asm/i387.h>
#include <asm/fpu-internal.h> /* Ugh! */
#include <asm/xcr.h>
#include <asm/pvclock.h>
#include <asm/div64.h>

#define MAX_IO_MSRS 256
#define KVM_MAX_MCE_BANKS 32
#define KVM_MCE_CAP_SUPPORTED (MCG_CTL_P | MCG_SER_P)

#define emul_to_vcpu(ctxt) \
	container_of(ctxt, struct kvm_vcpu, arch.emulate_ctxt)

/* EFER defaults:
 * - enable syscall per default because its emulated by KVM
 * - enable LME and LMA per default on 64 bit KVM
 */
#ifdef CONFIG_X86_64
static
u64 __read_mostly efer_reserved_bits = ~((u64)(EFER_SCE | EFER_LME | EFER_LMA));
#else
static u64 __read_mostly efer_reserved_bits = ~((u64)EFER_SCE);
#endif

#define VM_STAT(x) offsetof(struct kvm, stat.x), KVM_STAT_VM
#define VCPU_STAT(x) offsetof(struct kvm_vcpu, stat.x), KVM_STAT_VCPU

static void update_cr8_intercept(struct kvm_vcpu *vcpu);
static void process_nmi(struct kvm_vcpu *vcpu);

struct kvm_x86_ops *kvm_x86_ops;
EXPORT_SYMBOL_GPL(kvm_x86_ops);

static bool ignore_msrs = 0;
module_param(ignore_msrs, bool, S_IRUGO | S_IWUSR);

bool kvm_has_tsc_control;
EXPORT_SYMBOL_GPL(kvm_has_tsc_control);
u32  kvm_max_guest_tsc_khz;
EXPORT_SYMBOL_GPL(kvm_max_guest_tsc_khz);

/* tsc tolerance in parts per million - default to 1/2 of the NTP threshold */
static u32 tsc_tolerance_ppm = 250;
module_param(tsc_tolerance_ppm, uint, S_IRUGO | S_IWUSR);

#define KVM_NR_SHARED_MSRS 16

struct kvm_shared_msrs_global {
	int nr;
	u32 msrs[KVM_NR_SHARED_MSRS];
};

struct kvm_shared_msrs {
	struct user_return_notifier urn;
	bool registered;
	struct kvm_shared_msr_values {
		u64 host;
		u64 curr;
	} values[KVM_NR_SHARED_MSRS];
};

static struct kvm_shared_msrs_global __read_mostly shared_msrs_global;
static struct kvm_shared_msrs __percpu *shared_msrs;

struct kvm_stats_debugfs_item debugfs_entries[] = {
	{ "pf_fixed", VCPU_STAT(pf_fixed) },
	{ "pf_guest", VCPU_STAT(pf_guest) },
	{ "tlb_flush", VCPU_STAT(tlb_flush) },
	{ "invlpg", VCPU_STAT(invlpg) },
	{ "exits", VCPU_STAT(exits) },
	{ "io_exits", VCPU_STAT(io_exits) },
	{ "mmio_exits", VCPU_STAT(mmio_exits) },
	{ "signal_exits", VCPU_STAT(signal_exits) },
	{ "irq_window", VCPU_STAT(irq_window_exits) },
	{ "nmi_window", VCPU_STAT(nmi_window_exits) },
	{ "halt_exits", VCPU_STAT(halt_exits) },
	{ "halt_wakeup", VCPU_STAT(halt_wakeup) },
	{ "hypercalls", VCPU_STAT(hypercalls) },
	{ "request_irq", VCPU_STAT(request_irq_exits) },
	{ "irq_exits", VCPU_STAT(irq_exits) },
	{ "host_state_reload", VCPU_STAT(host_state_reload) },
	{ "efer_reload", VCPU_STAT(efer_reload) },
	{ "fpu_reload", VCPU_STAT(fpu_reload) },
	{ "insn_emulation", VCPU_STAT(insn_emulation) },
	{ "insn_emulation_fail", VCPU_STAT(insn_emulation_fail) },
	{ "irq_injections", VCPU_STAT(irq_injections) },
	{ "nmi_injections", VCPU_STAT(nmi_injections) },
	{ "mmu_shadow_zapped", VM_STAT(mmu_shadow_zapped) },
	{ "mmu_pte_write", VM_STAT(mmu_pte_write) },
	{ "mmu_pte_updated", VM_STAT(mmu_pte_updated) },
	{ "mmu_pde_zapped", VM_STAT(mmu_pde_zapped) },
	{ "mmu_flooded", VM_STAT(mmu_flooded) },
	{ "mmu_recycled", VM_STAT(mmu_recycled) },
	{ "mmu_cache_miss", VM_STAT(mmu_cache_miss) },
	{ "mmu_unsync", VM_STAT(mmu_unsync) },
	{ "remote_tlb_flush", VM_STAT(remote_tlb_flush) },
	{ "largepages", VM_STAT(lpages) },
	{ NULL }
};

u64 __read_mostly host_xcr0;

static int emulator_fix_hypercall(struct x86_emulate_ctxt *ctxt);

static int kvm_vcpu_reset(struct kvm_vcpu *vcpu);

static inline void kvm_async_pf_hash_reset(struct kvm_vcpu *vcpu)
{
	int i;
	for (i = 0; i < roundup_pow_of_two(ASYNC_PF_PER_VCPU); i++)
		vcpu->arch.apf.gfns[i] = ~0;
}

static void kvm_on_user_return(struct user_return_notifier *urn)
{
	unsigned slot;
	struct kvm_shared_msrs *locals
		= container_of(urn, struct kvm_shared_msrs, urn);
	struct kvm_shared_msr_values *values;

	for (slot = 0; slot < shared_msrs_global.nr; ++slot) {
		values = &locals->values[slot];
		if (values->host != values->curr) {
			wrmsrl(shared_msrs_global.msrs[slot], values->host);
			values->curr = values->host;
		}
	}
	locals->registered = false;
	user_return_notifier_unregister(urn);
}

static void shared_msr_update(unsigned slot, u32 msr)
{
	u64 value;
	unsigned int cpu = smp_processor_id();
	struct kvm_shared_msrs *smsr = per_cpu_ptr(shared_msrs, cpu);

	/* only read, and nobody should modify it at this time,
	 * so don't need lock */
	if (slot >= shared_msrs_global.nr) {
		printk(KERN_ERR "kvm: invalid MSR slot!");
		return;
	}
	rdmsrl_safe(msr, &value);
	smsr->values[slot].host = value;
	smsr->values[slot].curr = value;
}

void kvm_define_shared_msr(unsigned slot, u32 msr)
{
	if (slot >= shared_msrs_global.nr)
		shared_msrs_global.nr = slot + 1;
	shared_msrs_global.msrs[slot] = msr;
	/* we need ensured the shared_msr_global have been updated */
	smp_wmb();
}
EXPORT_SYMBOL_GPL(kvm_define_shared_msr);

static void kvm_shared_msr_cpu_online(void)
{
	unsigned i;

	for (i = 0; i < shared_msrs_global.nr; ++i)
		shared_msr_update(i, shared_msrs_global.msrs[i]);
}

void kvm_set_shared_msr(unsigned slot, u64 value, u64 mask)
{
	unsigned int cpu = smp_processor_id();
	struct kvm_shared_msrs *smsr = per_cpu_ptr(shared_msrs, cpu);

	if (((value ^ smsr->values[slot].curr) & mask) == 0)
		return;
	smsr->values[slot].curr = value;
	wrmsrl(shared_msrs_global.msrs[slot], value);
	if (!smsr->registered) {
		smsr->urn.on_user_return = kvm_on_user_return;
		user_return_notifier_register(&smsr->urn);
		smsr->registered = true;
	}
}
EXPORT_SYMBOL_GPL(kvm_set_shared_msr);

static void drop_user_return_notifiers(void *ignore)
{
	unsigned int cpu = smp_processor_id();
	struct kvm_shared_msrs *smsr = per_cpu_ptr(shared_msrs, cpu);

	if (smsr->registered)
		kvm_on_user_return(&smsr->urn);
}

u64 kvm_get_apic_base(struct kvm_vcpu *vcpu)
{
	return vcpu->arch.apic_base;
}
EXPORT_SYMBOL_GPL(kvm_get_apic_base);

void kvm_set_apic_base(struct kvm_vcpu *vcpu, u64 data)
{
	/* TODO: reserve bits check */
	kvm_lapic_set_base(vcpu, data);
}
EXPORT_SYMBOL_GPL(kvm_set_apic_base);

#define EXCPT_BENIGN		0
#define EXCPT_CONTRIBUTORY	1
#define EXCPT_PF		2

static int exception_class(int vector)
{
	switch (vector) {
	case PF_VECTOR:
		return EXCPT_PF;
	case DE_VECTOR:
	case TS_VECTOR:
	case NP_VECTOR:
	case SS_VECTOR:
	case GP_VECTOR:
		return EXCPT_CONTRIBUTORY;
	default:
		break;
	}
	return EXCPT_BENIGN;
}

static void kvm_multiple_exception(struct kvm_vcpu *vcpu,
		unsigned nr, bool has_error, u32 error_code,
		bool reinject)
{
	u32 prev_nr;
	int class1, class2;

	kvm_make_request(KVM_REQ_EVENT, vcpu);

	if (!vcpu->arch.exception.pending) {
	queue:
		vcpu->arch.exception.pending = true;
		vcpu->arch.exception.has_error_code = has_error;
		vcpu->arch.exception.nr = nr;
		vcpu->arch.exception.error_code = error_code;
		vcpu->arch.exception.reinject = reinject;
		return;
	}

	/* to check exception */
	prev_nr = vcpu->arch.exception.nr;
	if (prev_nr == DF_VECTOR) {
		/* triple fault -> shutdown */
		kvm_make_request(KVM_REQ_TRIPLE_FAULT, vcpu);
		return;
	}
	class1 = exception_class(prev_nr);
	class2 = exception_class(nr);
	if ((class1 == EXCPT_CONTRIBUTORY && class2 == EXCPT_CONTRIBUTORY)
		|| (class1 == EXCPT_PF && class2 != EXCPT_BENIGN)) {
		/* generate double fault per SDM Table 5-5 */
		vcpu->arch.exception.pending = true;
		vcpu->arch.exception.has_error_code = true;
		vcpu->arch.exception.nr = DF_VECTOR;
		vcpu->arch.exception.error_code = 0;
	} else
		/* replace previous exception with a new one in a hope
		   that instruction re-execution will regenerate lost
		   exception */
		goto queue;
}

void kvm_queue_exception(struct kvm_vcpu *vcpu, unsigned nr)
{
	kvm_multiple_exception(vcpu, nr, false, 0, false);
}
EXPORT_SYMBOL_GPL(kvm_queue_exception);

void kvm_requeue_exception(struct kvm_vcpu *vcpu, unsigned nr)
{
	kvm_multiple_exception(vcpu, nr, false, 0, true);
}
EXPORT_SYMBOL_GPL(kvm_requeue_exception);

void kvm_complete_insn_gp(struct kvm_vcpu *vcpu, int err)
{
	if (err)
		kvm_inject_gp(vcpu, 0);
	else
		kvm_x86_ops->skip_emulated_instruction(vcpu);
}
EXPORT_SYMBOL_GPL(kvm_complete_insn_gp);

void kvm_inject_page_fault(struct kvm_vcpu *vcpu, struct x86_exception *fault)
{
	++vcpu->stat.pf_guest;
	vcpu->arch.cr2 = fault->address;
	kvm_queue_exception_e(vcpu, PF_VECTOR, fault->error_code);
}
EXPORT_SYMBOL_GPL(kvm_inject_page_fault);

void kvm_propagate_fault(struct kvm_vcpu *vcpu, struct x86_exception *fault)
{
	if (mmu_is_nested(vcpu) && !fault->nested_page_fault)
		vcpu->arch.nested_mmu.inject_page_fault(vcpu, fault);
	else
		vcpu->arch.mmu.inject_page_fault(vcpu, fault);
}

void kvm_inject_nmi(struct kvm_vcpu *vcpu)
{
	atomic_inc(&vcpu->arch.nmi_queued);
	kvm_make_request(KVM_REQ_NMI, vcpu);
}
EXPORT_SYMBOL_GPL(kvm_inject_nmi);

void kvm_queue_exception_e(struct kvm_vcpu *vcpu, unsigned nr, u32 error_code)
{
	kvm_multiple_exception(vcpu, nr, true, error_code, false);
}
EXPORT_SYMBOL_GPL(kvm_queue_exception_e);

void kvm_requeue_exception_e(struct kvm_vcpu *vcpu, unsigned nr, u32 error_code)
{
	kvm_multiple_exception(vcpu, nr, true, error_code, true);
}
EXPORT_SYMBOL_GPL(kvm_requeue_exception_e);

/*
 * Checks if cpl <= required_cpl; if true, return true.  Otherwise queue
 * a #GP and return false.
 */
bool kvm_require_cpl(struct kvm_vcpu *vcpu, int required_cpl)
{
	if (kvm_x86_ops->get_cpl(vcpu) <= required_cpl)
		return true;
	kvm_queue_exception_e(vcpu, GP_VECTOR, 0);
	return false;
}
EXPORT_SYMBOL_GPL(kvm_require_cpl);

/*
 * This function will be used to read from the physical memory of the currently
 * running guest. The difference to kvm_read_guest_page is that this function
 * can read from guest physical or from the guest's guest physical memory.
 */
int kvm_read_guest_page_mmu(struct kvm_vcpu *vcpu, struct kvm_mmu *mmu,
			    gfn_t ngfn, void *data, int offset, int len,
			    u32 access)
{
	gfn_t real_gfn;
	gpa_t ngpa;

	ngpa     = gfn_to_gpa(ngfn);
	real_gfn = mmu->translate_gpa(vcpu, ngpa, access);
	if (real_gfn == UNMAPPED_GVA)
		return -EFAULT;

	real_gfn = gpa_to_gfn(real_gfn);

	return kvm_read_guest_page(vcpu->kvm, real_gfn, data, offset, len);
}
EXPORT_SYMBOL_GPL(kvm_read_guest_page_mmu);

int kvm_read_nested_guest_page(struct kvm_vcpu *vcpu, gfn_t gfn,
			       void *data, int offset, int len, u32 access)
{
	return kvm_read_guest_page_mmu(vcpu, vcpu->arch.walk_mmu, gfn,
				       data, offset, len, access);
}

/*
 * Load the pae pdptrs.  Return true is they are all valid.
 */
int load_pdptrs(struct kvm_vcpu *vcpu, struct kvm_mmu *mmu, unsigned long cr3)
{
	gfn_t pdpt_gfn = cr3 >> PAGE_SHIFT;
	unsigned offset = ((cr3 & (PAGE_SIZE-1)) >> 5) << 2;
	int i;
	int ret;
	u64 pdpte[ARRAY_SIZE(mmu->pdptrs)];

	ret = kvm_read_guest_page_mmu(vcpu, mmu, pdpt_gfn, pdpte,
				      offset * sizeof(u64), sizeof(pdpte),
				      PFERR_USER_MASK|PFERR_WRITE_MASK);
	if (ret < 0) {
		ret = 0;
		goto out;
	}
	for (i = 0; i < ARRAY_SIZE(pdpte); ++i) {
		if (is_present_gpte(pdpte[i]) &&
		    (pdpte[i] & vcpu->arch.mmu.rsvd_bits_mask[0][2])) {
			ret = 0;
			goto out;
		}
	}
	ret = 1;

	memcpy(mmu->pdptrs, pdpte, sizeof(mmu->pdptrs));
	__set_bit(VCPU_EXREG_PDPTR,
		  (unsigned long *)&vcpu->arch.regs_avail);
	__set_bit(VCPU_EXREG_PDPTR,
		  (unsigned long *)&vcpu->arch.regs_dirty);
out:

	return ret;
}
EXPORT_SYMBOL_GPL(load_pdptrs);

static bool pdptrs_changed(struct kvm_vcpu *vcpu)
{
	u64 pdpte[ARRAY_SIZE(vcpu->arch.walk_mmu->pdptrs)];
	bool changed = true;
	int offset;
	gfn_t gfn;
	int r;

	if (is_long_mode(vcpu) || !is_pae(vcpu))
		return false;

	if (!test_bit(VCPU_EXREG_PDPTR,
		      (unsigned long *)&vcpu->arch.regs_avail))
		return true;

	gfn = (kvm_read_cr3(vcpu) & ~31u) >> PAGE_SHIFT;
	offset = (kvm_read_cr3(vcpu) & ~31u) & (PAGE_SIZE - 1);
	r = kvm_read_nested_guest_page(vcpu, gfn, pdpte, offset, sizeof(pdpte),
				       PFERR_USER_MASK | PFERR_WRITE_MASK);
	if (r < 0)
		goto out;
	changed = memcmp(pdpte, vcpu->arch.walk_mmu->pdptrs, sizeof(pdpte)) != 0;
out:

	return changed;
}

int kvm_set_cr0(struct kvm_vcpu *vcpu, unsigned long cr0)
{
	unsigned long old_cr0 = kvm_read_cr0(vcpu);
	unsigned long update_bits = X86_CR0_PG | X86_CR0_WP |
				    X86_CR0_CD | X86_CR0_NW;

	cr0 |= X86_CR0_ET;

#ifdef CONFIG_X86_64
	if (cr0 & 0xffffffff00000000UL)
		return 1;
#endif

	cr0 &= ~CR0_RESERVED_BITS;

	if ((cr0 & X86_CR0_NW) && !(cr0 & X86_CR0_CD))
		return 1;

	if ((cr0 & X86_CR0_PG) && !(cr0 & X86_CR0_PE))
		return 1;

	if (!is_paging(vcpu) && (cr0 & X86_CR0_PG)) {
#ifdef CONFIG_X86_64
		if ((vcpu->arch.efer & EFER_LME)) {
			int cs_db, cs_l;

			if (!is_pae(vcpu))
				return 1;
			kvm_x86_ops->get_cs_db_l_bits(vcpu, &cs_db, &cs_l);
			if (cs_l)
				return 1;
		} else
#endif
		if (is_pae(vcpu) && !load_pdptrs(vcpu, vcpu->arch.walk_mmu,
						 kvm_read_cr3(vcpu)))
			return 1;
	}

	if (!(cr0 & X86_CR0_PG) && kvm_read_cr4_bits(vcpu, X86_CR4_PCIDE))
		return 1;

	kvm_x86_ops->set_cr0(vcpu, cr0);

	if ((cr0 ^ old_cr0) & X86_CR0_PG) {
		kvm_clear_async_pf_completion_queue(vcpu);
		kvm_async_pf_hash_reset(vcpu);
	}

	if ((cr0 ^ old_cr0) & update_bits)
		kvm_mmu_reset_context(vcpu);
	return 0;
}
EXPORT_SYMBOL_GPL(kvm_set_cr0);

void kvm_lmsw(struct kvm_vcpu *vcpu, unsigned long msw)
{
	(void)kvm_set_cr0(vcpu, kvm_read_cr0_bits(vcpu, ~0x0eul) | (msw & 0x0f));
}
EXPORT_SYMBOL_GPL(kvm_lmsw);

int __kvm_set_xcr(struct kvm_vcpu *vcpu, u32 index, u64 xcr)
{
	u64 xcr0;

	/* Only support XCR_XFEATURE_ENABLED_MASK(xcr0) now  */
	if (index != XCR_XFEATURE_ENABLED_MASK)
		return 1;
	xcr0 = xcr;
	if (kvm_x86_ops->get_cpl(vcpu) != 0)
		return 1;
	if (!(xcr0 & XSTATE_FP))
		return 1;
	if ((xcr0 & XSTATE_YMM) && !(xcr0 & XSTATE_SSE))
		return 1;
	if (xcr0 & ~host_xcr0)
		return 1;
	vcpu->arch.xcr0 = xcr0;
	vcpu->guest_xcr0_loaded = 0;
	return 0;
}

int kvm_set_xcr(struct kvm_vcpu *vcpu, u32 index, u64 xcr)
{
	if (__kvm_set_xcr(vcpu, index, xcr)) {
		kvm_inject_gp(vcpu, 0);
		return 1;
	}
	return 0;
}
EXPORT_SYMBOL_GPL(kvm_set_xcr);

int kvm_set_cr4(struct kvm_vcpu *vcpu, unsigned long cr4)
{
	unsigned long old_cr4 = kvm_read_cr4(vcpu);
	unsigned long pdptr_bits = X86_CR4_PGE | X86_CR4_PSE |
				   X86_CR4_PAE | X86_CR4_SMEP;
	if (cr4 & CR4_RESERVED_BITS)
		return 1;

	if (!guest_cpuid_has_xsave(vcpu) && (cr4 & X86_CR4_OSXSAVE))
		return 1;

	if (!guest_cpuid_has_smep(vcpu) && (cr4 & X86_CR4_SMEP))
		return 1;

	if (!guest_cpuid_has_fsgsbase(vcpu) && (cr4 & X86_CR4_RDWRGSFS))
		return 1;

	if (is_long_mode(vcpu)) {
		if (!(cr4 & X86_CR4_PAE))
			return 1;
	} else if (is_paging(vcpu) && (cr4 & X86_CR4_PAE)
		   && ((cr4 ^ old_cr4) & pdptr_bits)
		   && !load_pdptrs(vcpu, vcpu->arch.walk_mmu,
				   kvm_read_cr3(vcpu)))
		return 1;

	if ((cr4 & X86_CR4_PCIDE) && !(old_cr4 & X86_CR4_PCIDE)) {
		if (!guest_cpuid_has_pcid(vcpu))
			return 1;

		/* PCID can not be enabled when cr3[11:0]!=000H or EFER.LMA=0 */
		if ((kvm_read_cr3(vcpu) & X86_CR3_PCID_MASK) || !is_long_mode(vcpu))
			return 1;
	}

	if (kvm_x86_ops->set_cr4(vcpu, cr4))
		return 1;

	if (((cr4 ^ old_cr4) & pdptr_bits) ||
	    (!(cr4 & X86_CR4_PCIDE) && (old_cr4 & X86_CR4_PCIDE)))
		kvm_mmu_reset_context(vcpu);

	if ((cr4 ^ old_cr4) & X86_CR4_OSXSAVE)
		kvm_update_cpuid(vcpu);

	return 0;
}
EXPORT_SYMBOL_GPL(kvm_set_cr4);

int kvm_set_cr3(struct kvm_vcpu *vcpu, unsigned long cr3)
{
	if (cr3 == kvm_read_cr3(vcpu) && !pdptrs_changed(vcpu)) {
		kvm_mmu_sync_roots(vcpu);
		kvm_mmu_flush_tlb(vcpu);
		return 0;
	}

	if (is_long_mode(vcpu)) {
		if (kvm_read_cr4_bits(vcpu, X86_CR4_PCIDE)) {
			if (cr3 & CR3_PCID_ENABLED_RESERVED_BITS)
				return 1;
		} else
			if (cr3 & CR3_L_MODE_RESERVED_BITS)
				return 1;
	} else {
		if (is_pae(vcpu)) {
			if (cr3 & CR3_PAE_RESERVED_BITS)
				return 1;
			if (is_paging(vcpu) &&
			    !load_pdptrs(vcpu, vcpu->arch.walk_mmu, cr3))
				return 1;
		}
		/*
		 * We don't check reserved bits in nonpae mode, because
		 * this isn't enforced, and VMware depends on this.
		 */
	}

	/*
	 * Does the new cr3 value map to physical memory? (Note, we
	 * catch an invalid cr3 even in real-mode, because it would
	 * cause trouble later on when we turn on paging anyway.)
	 *
	 * A real CPU would silently accept an invalid cr3 and would
	 * attempt to use it - with largely undefined (and often hard
	 * to debug) behavior on the guest side.
	 */
	if (unlikely(!gfn_to_memslot(vcpu->kvm, cr3 >> PAGE_SHIFT)))
		return 1;
	vcpu->arch.cr3 = cr3;
	__set_bit(VCPU_EXREG_CR3, (ulong *)&vcpu->arch.regs_avail);
	vcpu->arch.mmu.new_cr3(vcpu);
	return 0;
}
EXPORT_SYMBOL_GPL(kvm_set_cr3);

int kvm_set_cr8(struct kvm_vcpu *vcpu, unsigned long cr8)
{
	if (cr8 & CR8_RESERVED_BITS)
		return 1;
	if (irqchip_in_kernel(vcpu->kvm))
		kvm_lapic_set_tpr(vcpu, cr8);
	else
		vcpu->arch.cr8 = cr8;
	return 0;
}
EXPORT_SYMBOL_GPL(kvm_set_cr8);

unsigned long kvm_get_cr8(struct kvm_vcpu *vcpu)
{
	if (irqchip_in_kernel(vcpu->kvm))
		return kvm_lapic_get_cr8(vcpu);
	else
		return vcpu->arch.cr8;
}
EXPORT_SYMBOL_GPL(kvm_get_cr8);

static void kvm_update_dr7(struct kvm_vcpu *vcpu)
{
	unsigned long dr7;

	if (vcpu->guest_debug & KVM_GUESTDBG_USE_HW_BP)
		dr7 = vcpu->arch.guest_debug_dr7;
	else
		dr7 = vcpu->arch.dr7;
	kvm_x86_ops->set_dr7(vcpu, dr7);
	vcpu->arch.switch_db_regs = (dr7 & DR7_BP_EN_MASK);
}

static int __kvm_set_dr(struct kvm_vcpu *vcpu, int dr, unsigned long val)
{
	switch (dr) {
	case 0 ... 3:
		vcpu->arch.db[dr] = val;
		if (!(vcpu->guest_debug & KVM_GUESTDBG_USE_HW_BP))
			vcpu->arch.eff_db[dr] = val;
		break;
	case 4:
		if (kvm_read_cr4_bits(vcpu, X86_CR4_DE))
			return 1; /* #UD */
		/* fall through */
	case 6:
		if (val & 0xffffffff00000000ULL)
			return -1; /* #GP */
		vcpu->arch.dr6 = (val & DR6_VOLATILE) | DR6_FIXED_1;
		break;
	case 5:
		if (kvm_read_cr4_bits(vcpu, X86_CR4_DE))
			return 1; /* #UD */
		/* fall through */
	default: /* 7 */
		if (val & 0xffffffff00000000ULL)
			return -1; /* #GP */
		vcpu->arch.dr7 = (val & DR7_VOLATILE) | DR7_FIXED_1;
		kvm_update_dr7(vcpu);
		break;
	}

	return 0;
}

int kvm_set_dr(struct kvm_vcpu *vcpu, int dr, unsigned long val)
{
	int res;

	res = __kvm_set_dr(vcpu, dr, val);
	if (res > 0)
		kvm_queue_exception(vcpu, UD_VECTOR);
	else if (res < 0)
		kvm_inject_gp(vcpu, 0);

	return res;
}
EXPORT_SYMBOL_GPL(kvm_set_dr);

static int _kvm_get_dr(struct kvm_vcpu *vcpu, int dr, unsigned long *val)
{
	switch (dr) {
	case 0 ... 3:
		*val = vcpu->arch.db[dr];
		break;
	case 4:
		if (kvm_read_cr4_bits(vcpu, X86_CR4_DE))
			return 1;
		/* fall through */
	case 6:
		*val = vcpu->arch.dr6;
		break;
	case 5:
		if (kvm_read_cr4_bits(vcpu, X86_CR4_DE))
			return 1;
		/* fall through */
	default: /* 7 */
		*val = vcpu->arch.dr7;
		break;
	}

	return 0;
}

int kvm_get_dr(struct kvm_vcpu *vcpu, int dr, unsigned long *val)
{
	if (_kvm_get_dr(vcpu, dr, val)) {
		kvm_queue_exception(vcpu, UD_VECTOR);
		return 1;
	}
	return 0;
}
EXPORT_SYMBOL_GPL(kvm_get_dr);

bool kvm_rdpmc(struct kvm_vcpu *vcpu)
{
	u32 ecx = kvm_register_read(vcpu, VCPU_REGS_RCX);
	u64 data;
	int err;

	err = kvm_pmu_read_pmc(vcpu, ecx, &data);
	if (err)
		return err;
	kvm_register_write(vcpu, VCPU_REGS_RAX, (u32)data);
	kvm_register_write(vcpu, VCPU_REGS_RDX, data >> 32);
	return err;
}
EXPORT_SYMBOL_GPL(kvm_rdpmc);

/*
 * List of msr numbers which we expose to userspace through KVM_GET_MSRS
 * and KVM_SET_MSRS, and KVM_GET_MSR_INDEX_LIST.
 *
 * This list is modified at module load time to reflect the
 * capabilities of the host cpu. This capabilities test skips MSRs that are
 * kvm-specific. Those are put in the beginning of the list.
 */

#define KVM_SAVE_MSRS_BEGIN	10
static u32 msrs_to_save[] = {
	MSR_KVM_SYSTEM_TIME, MSR_KVM_WALL_CLOCK,
	MSR_KVM_SYSTEM_TIME_NEW, MSR_KVM_WALL_CLOCK_NEW,
	HV_X64_MSR_GUEST_OS_ID, HV_X64_MSR_HYPERCALL,
	HV_X64_MSR_APIC_ASSIST_PAGE, MSR_KVM_ASYNC_PF_EN, MSR_KVM_STEAL_TIME,
	MSR_KVM_PV_EOI_EN,
	MSR_IA32_SYSENTER_CS, MSR_IA32_SYSENTER_ESP, MSR_IA32_SYSENTER_EIP,
	MSR_STAR,
#ifdef CONFIG_X86_64
	MSR_CSTAR, MSR_KERNEL_GS_BASE, MSR_SYSCALL_MASK, MSR_LSTAR,
#endif
	MSR_IA32_TSC, MSR_IA32_CR_PAT, MSR_VM_HSAVE_PA
};

static unsigned num_msrs_to_save;

static const u32 emulated_msrs[] = {
	MSR_IA32_TSC_ADJUST,
	MSR_IA32_TSCDEADLINE,
	MSR_IA32_MISC_ENABLE,
	MSR_IA32_MCG_STATUS,
	MSR_IA32_MCG_CTL,
};

static int set_efer(struct kvm_vcpu *vcpu, u64 efer)
{
	u64 old_efer = vcpu->arch.efer;

	if (efer & efer_reserved_bits)
		return 1;

	if (is_paging(vcpu)
	    && (vcpu->arch.efer & EFER_LME) != (efer & EFER_LME))
		return 1;

	if (efer & EFER_FFXSR) {
		struct kvm_cpuid_entry2 *feat;

		feat = kvm_find_cpuid_entry(vcpu, 0x80000001, 0);
		if (!feat || !(feat->edx & bit(X86_FEATURE_FXSR_OPT)))
			return 1;
	}

	if (efer & EFER_SVME) {
		struct kvm_cpuid_entry2 *feat;

		feat = kvm_find_cpuid_entry(vcpu, 0x80000001, 0);
		if (!feat || !(feat->ecx & bit(X86_FEATURE_SVM)))
			return 1;
	}

	efer &= ~EFER_LMA;
	efer |= vcpu->arch.efer & EFER_LMA;

	kvm_x86_ops->set_efer(vcpu, efer);

	/* Update reserved bits */
	if ((efer ^ old_efer) & EFER_NX)
		kvm_mmu_reset_context(vcpu);

	return 0;
}

void kvm_enable_efer_bits(u64 mask)
{
       efer_reserved_bits &= ~mask;
}
EXPORT_SYMBOL_GPL(kvm_enable_efer_bits);


/*
 * Writes msr value into into the appropriate "register".
 * Returns 0 on success, non-0 otherwise.
 * Assumes vcpu_load() was already called.
 */
int kvm_set_msr(struct kvm_vcpu *vcpu, struct msr_data *msr)
{
	return kvm_x86_ops->set_msr(vcpu, msr);
}

/*
 * Adapt set_msr() to msr_io()'s calling convention
 */
static int do_set_msr(struct kvm_vcpu *vcpu, unsigned index, u64 *data)
{
	struct msr_data msr;

	msr.data = *data;
	msr.index = index;
	msr.host_initiated = true;
	return kvm_set_msr(vcpu, &msr);
}

#ifdef CONFIG_X86_64
struct pvclock_gtod_data {
	seqcount_t	seq;

	struct { /* extract of a clocksource struct */
		int vclock_mode;
		cycle_t	cycle_last;
		cycle_t	mask;
		u32	mult;
		u32	shift;
	} clock;

	/* open coded 'struct timespec' */
	u64		monotonic_time_snsec;
	time_t		monotonic_time_sec;
};

static struct pvclock_gtod_data pvclock_gtod_data;

static void update_pvclock_gtod(struct timekeeper *tk)
{
	struct pvclock_gtod_data *vdata = &pvclock_gtod_data;

	write_seqcount_begin(&vdata->seq);

	/* copy pvclock gtod data */
	vdata->clock.vclock_mode	= tk->clock->archdata.vclock_mode;
	vdata->clock.cycle_last		= tk->clock->cycle_last;
	vdata->clock.mask		= tk->clock->mask;
	vdata->clock.mult		= tk->mult;
	vdata->clock.shift		= tk->shift;

	vdata->monotonic_time_sec	= tk->xtime_sec
					+ tk->wall_to_monotonic.tv_sec;
	vdata->monotonic_time_snsec	= tk->xtime_nsec
					+ (tk->wall_to_monotonic.tv_nsec
						<< tk->shift);
	while (vdata->monotonic_time_snsec >=
					(((u64)NSEC_PER_SEC) << tk->shift)) {
		vdata->monotonic_time_snsec -=
					((u64)NSEC_PER_SEC) << tk->shift;
		vdata->monotonic_time_sec++;
	}

	write_seqcount_end(&vdata->seq);
}
#endif


static void kvm_write_wall_clock(struct kvm *kvm, gpa_t wall_clock)
{
	int version;
	int r;
	struct pvclock_wall_clock wc;
	struct timespec boot;

	if (!wall_clock)
		return;

	r = kvm_read_guest(kvm, wall_clock, &version, sizeof(version));
	if (r)
		return;

	if (version & 1)
		++version;  /* first time write, random junk */

	++version;

	kvm_write_guest(kvm, wall_clock, &version, sizeof(version));

	/*
	 * The guest calculates current wall clock time by adding
	 * system time (updated by kvm_guest_time_update below) to the
	 * wall clock specified here.  guest system time equals host
	 * system time for us, thus we must fill in host boot time here.
	 */
	getboottime(&boot);

	if (kvm->arch.kvmclock_offset) {
		struct timespec ts = ns_to_timespec(kvm->arch.kvmclock_offset);
		boot = timespec_sub(boot, ts);
	}
	wc.sec = boot.tv_sec;
	wc.nsec = boot.tv_nsec;
	wc.version = version;

	kvm_write_guest(kvm, wall_clock, &wc, sizeof(wc));

	version++;
	kvm_write_guest(kvm, wall_clock, &version, sizeof(version));
}

static uint32_t div_frac(uint32_t dividend, uint32_t divisor)
{
	uint32_t quotient, remainder;

	/* Don't try to replace with do_div(), this one calculates
	 * "(dividend << 32) / divisor" */
	__asm__ ( "divl %4"
		  : "=a" (quotient), "=d" (remainder)
		  : "0" (0), "1" (dividend), "r" (divisor) );
	return quotient;
}

static void kvm_get_time_scale(uint32_t scaled_khz, uint32_t base_khz,
			       s8 *pshift, u32 *pmultiplier)
{
	uint64_t scaled64;
	int32_t  shift = 0;
	uint64_t tps64;
	uint32_t tps32;

	tps64 = base_khz * 1000LL;
	scaled64 = scaled_khz * 1000LL;
	while (tps64 > scaled64*2 || tps64 & 0xffffffff00000000ULL) {
		tps64 >>= 1;
		shift--;
	}

	tps32 = (uint32_t)tps64;
	while (tps32 <= scaled64 || scaled64 & 0xffffffff00000000ULL) {
		if (scaled64 & 0xffffffff00000000ULL || tps32 & 0x80000000)
			scaled64 >>= 1;
		else
			tps32 <<= 1;
		shift++;
	}

	*pshift = shift;
	*pmultiplier = div_frac(scaled64, tps32);

	pr_debug("%s: base_khz %u => %u, shift %d, mul %u\n",
		 __func__, base_khz, scaled_khz, shift, *pmultiplier);
}

static inline u64 get_kernel_ns(void)
{
	struct timespec ts;

	WARN_ON(preemptible());
	ktime_get_ts(&ts);
	monotonic_to_bootbased(&ts);
	return timespec_to_ns(&ts);
}

#ifdef CONFIG_X86_64
static atomic_t kvm_guest_has_master_clock = ATOMIC_INIT(0);
#endif

static DEFINE_PER_CPU(unsigned long, cpu_tsc_khz);
unsigned long max_tsc_khz;

static inline u64 nsec_to_cycles(struct kvm_vcpu *vcpu, u64 nsec)
{
	return pvclock_scale_delta(nsec, vcpu->arch.virtual_tsc_mult,
				   vcpu->arch.virtual_tsc_shift);
}

static u32 adjust_tsc_khz(u32 khz, s32 ppm)
{
	u64 v = (u64)khz * (1000000 + ppm);
	do_div(v, 1000000);
	return v;
}

static void kvm_set_tsc_khz(struct kvm_vcpu *vcpu, u32 this_tsc_khz)
{
	u32 thresh_lo, thresh_hi;
	int use_scaling = 0;

	/* Compute a scale to convert nanoseconds in TSC cycles */
	kvm_get_time_scale(this_tsc_khz, NSEC_PER_SEC / 1000,
			   &vcpu->arch.virtual_tsc_shift,
			   &vcpu->arch.virtual_tsc_mult);
	vcpu->arch.virtual_tsc_khz = this_tsc_khz;

	/*
	 * Compute the variation in TSC rate which is acceptable
	 * within the range of tolerance and decide if the
	 * rate being applied is within that bounds of the hardware
	 * rate.  If so, no scaling or compensation need be done.
	 */
	thresh_lo = adjust_tsc_khz(tsc_khz, -tsc_tolerance_ppm);
	thresh_hi = adjust_tsc_khz(tsc_khz, tsc_tolerance_ppm);
	if (this_tsc_khz < thresh_lo || this_tsc_khz > thresh_hi) {
		pr_debug("kvm: requested TSC rate %u falls outside tolerance [%u,%u]\n", this_tsc_khz, thresh_lo, thresh_hi);
		use_scaling = 1;
	}
	kvm_x86_ops->set_tsc_khz(vcpu, this_tsc_khz, use_scaling);
}

static u64 compute_guest_tsc(struct kvm_vcpu *vcpu, s64 kernel_ns)
{
	u64 tsc = pvclock_scale_delta(kernel_ns-vcpu->arch.this_tsc_nsec,
				      vcpu->arch.virtual_tsc_mult,
				      vcpu->arch.virtual_tsc_shift);
	tsc += vcpu->arch.this_tsc_write;
	return tsc;
}

void kvm_track_tsc_matching(struct kvm_vcpu *vcpu)
{
#ifdef CONFIG_X86_64
	bool vcpus_matched;
	bool do_request = false;
	struct kvm_arch *ka = &vcpu->kvm->arch;
	struct pvclock_gtod_data *gtod = &pvclock_gtod_data;

	vcpus_matched = (ka->nr_vcpus_matched_tsc + 1 ==
			 atomic_read(&vcpu->kvm->online_vcpus));

	if (vcpus_matched && gtod->clock.vclock_mode == VCLOCK_TSC)
		if (!ka->use_master_clock)
			do_request = 1;

	if (!vcpus_matched && ka->use_master_clock)
			do_request = 1;

	if (do_request)
		kvm_make_request(KVM_REQ_MASTERCLOCK_UPDATE, vcpu);

	trace_kvm_track_tsc(vcpu->vcpu_id, ka->nr_vcpus_matched_tsc,
			    atomic_read(&vcpu->kvm->online_vcpus),
		            ka->use_master_clock, gtod->clock.vclock_mode);
#endif
}

static void update_ia32_tsc_adjust_msr(struct kvm_vcpu *vcpu, s64 offset)
{
	u64 curr_offset = kvm_x86_ops->read_tsc_offset(vcpu);
	vcpu->arch.ia32_tsc_adjust_msr += offset - curr_offset;
}

void kvm_write_tsc(struct kvm_vcpu *vcpu, struct msr_data *msr)
{
	struct kvm *kvm = vcpu->kvm;
	u64 offset, ns, elapsed;
	unsigned long flags;
	s64 usdiff;
	bool matched;
	u64 data = msr->data;

	raw_spin_lock_irqsave(&kvm->arch.tsc_write_lock, flags);
	offset = kvm_x86_ops->compute_tsc_offset(vcpu, data);
	ns = get_kernel_ns();
	elapsed = ns - kvm->arch.last_tsc_nsec;

	/* n.b - signed multiplication and division required */
	usdiff = data - kvm->arch.last_tsc_write;
#ifdef CONFIG_X86_64
	usdiff = (usdiff * 1000) / vcpu->arch.virtual_tsc_khz;
#else
	/* do_div() only does unsigned */
	asm("idivl %2; xor %%edx, %%edx"
	    : "=A"(usdiff)
	    : "A"(usdiff * 1000), "rm"(vcpu->arch.virtual_tsc_khz));
#endif
	do_div(elapsed, 1000);
	usdiff -= elapsed;
	if (usdiff < 0)
		usdiff = -usdiff;

	/*
	 * Special case: TSC write with a small delta (1 second) of virtual
	 * cycle time against real time is interpreted as an attempt to
	 * synchronize the CPU.
         *
	 * For a reliable TSC, we can match TSC offsets, and for an unstable
	 * TSC, we add elapsed time in this computation.  We could let the
	 * compensation code attempt to catch up if we fall behind, but
	 * it's better to try to match offsets from the beginning.
         */
	if (usdiff < USEC_PER_SEC &&
	    vcpu->arch.virtual_tsc_khz == kvm->arch.last_tsc_khz) {
		if (!check_tsc_unstable()) {
			offset = kvm->arch.cur_tsc_offset;
			pr_debug("kvm: matched tsc offset for %llu\n", data);
		} else {
			u64 delta = nsec_to_cycles(vcpu, elapsed);
			data += delta;
			offset = kvm_x86_ops->compute_tsc_offset(vcpu, data);
			pr_debug("kvm: adjusted tsc offset by %llu\n", delta);
		}
		matched = true;
	} else {
		/*
		 * We split periods of matched TSC writes into generations.
		 * For each generation, we track the original measured
		 * nanosecond time, offset, and write, so if TSCs are in
		 * sync, we can match exact offset, and if not, we can match
		 * exact software computation in compute_guest_tsc()
		 *
		 * These values are tracked in kvm->arch.cur_xxx variables.
		 */
		kvm->arch.cur_tsc_generation++;
		kvm->arch.cur_tsc_nsec = ns;
		kvm->arch.cur_tsc_write = data;
		kvm->arch.cur_tsc_offset = offset;
		matched = false;
		pr_debug("kvm: new tsc generation %u, clock %llu\n",
			 kvm->arch.cur_tsc_generation, data);
	}

	/*
	 * We also track th most recent recorded KHZ, write and time to
	 * allow the matching interval to be extended at each write.
	 */
	kvm->arch.last_tsc_nsec = ns;
	kvm->arch.last_tsc_write = data;
	kvm->arch.last_tsc_khz = vcpu->arch.virtual_tsc_khz;

	/* Reset of TSC must disable overshoot protection below */
	vcpu->arch.hv_clock.tsc_timestamp = 0;
	vcpu->arch.last_guest_tsc = data;

	/* Keep track of which generation this VCPU has synchronized to */
	vcpu->arch.this_tsc_generation = kvm->arch.cur_tsc_generation;
	vcpu->arch.this_tsc_nsec = kvm->arch.cur_tsc_nsec;
	vcpu->arch.this_tsc_write = kvm->arch.cur_tsc_write;

	if (guest_cpuid_has_tsc_adjust(vcpu) && !msr->host_initiated)
		update_ia32_tsc_adjust_msr(vcpu, offset);
	kvm_x86_ops->write_tsc_offset(vcpu, offset);
	raw_spin_unlock_irqrestore(&kvm->arch.tsc_write_lock, flags);

	spin_lock(&kvm->arch.pvclock_gtod_sync_lock);
	if (matched)
		kvm->arch.nr_vcpus_matched_tsc++;
	else
		kvm->arch.nr_vcpus_matched_tsc = 0;

	kvm_track_tsc_matching(vcpu);
	spin_unlock(&kvm->arch.pvclock_gtod_sync_lock);
}

EXPORT_SYMBOL_GPL(kvm_write_tsc);

#ifdef CONFIG_X86_64

static cycle_t read_tsc(void)
{
	cycle_t ret;
	u64 last;

	/*
	 * Empirically, a fence (of type that depends on the CPU)
	 * before rdtsc is enough to ensure that rdtsc is ordered
	 * with respect to loads.  The various CPU manuals are unclear
	 * as to whether rdtsc can be reordered with later loads,
	 * but no one has ever seen it happen.
	 */
	rdtsc_barrier();
	ret = (cycle_t)vget_cycles();

	last = pvclock_gtod_data.clock.cycle_last;

	if (likely(ret >= last))
		return ret;

	/*
	 * GCC likes to generate cmov here, but this branch is extremely
	 * predictable (it's just a funciton of time and the likely is
	 * very likely) and there's a data dependence, so force GCC
	 * to generate a branch instead.  I don't barrier() because
	 * we don't actually need a barrier, and if this function
	 * ever gets inlined it will generate worse code.
	 */
	asm volatile ("");
	return last;
}

static inline u64 vgettsc(cycle_t *cycle_now)
{
	long v;
	struct pvclock_gtod_data *gtod = &pvclock_gtod_data;

	*cycle_now = read_tsc();

	v = (*cycle_now - gtod->clock.cycle_last) & gtod->clock.mask;
	return v * gtod->clock.mult;
}

static int do_monotonic(struct timespec *ts, cycle_t *cycle_now)
{
	unsigned long seq;
	u64 ns;
	int mode;
	struct pvclock_gtod_data *gtod = &pvclock_gtod_data;

	ts->tv_nsec = 0;
	do {
		seq = read_seqcount_begin(&gtod->seq);
		mode = gtod->clock.vclock_mode;
		ts->tv_sec = gtod->monotonic_time_sec;
		ns = gtod->monotonic_time_snsec;
		ns += vgettsc(cycle_now);
		ns >>= gtod->clock.shift;
	} while (unlikely(read_seqcount_retry(&gtod->seq, seq)));
	timespec_add_ns(ts, ns);

	return mode;
}

/* returns true if host is using tsc clocksource */
static bool kvm_get_time_and_clockread(s64 *kernel_ns, cycle_t *cycle_now)
{
	struct timespec ts;

	/* checked again under seqlock below */
	if (pvclock_gtod_data.clock.vclock_mode != VCLOCK_TSC)
		return false;

	if (do_monotonic(&ts, cycle_now) != VCLOCK_TSC)
		return false;

	monotonic_to_bootbased(&ts);
	*kernel_ns = timespec_to_ns(&ts);

	return true;
}
#endif

/*
 *
 * Assuming a stable TSC across physical CPUS, and a stable TSC
 * across virtual CPUs, the following condition is possible.
 * Each numbered line represents an event visible to both
 * CPUs at the next numbered event.
 *
 * "timespecX" represents host monotonic time. "tscX" represents
 * RDTSC value.
 *
 * 		VCPU0 on CPU0		|	VCPU1 on CPU1
 *
 * 1.  read timespec0,tsc0
 * 2.					| timespec1 = timespec0 + N
 * 					| tsc1 = tsc0 + M
 * 3. transition to guest		| transition to guest
 * 4. ret0 = timespec0 + (rdtsc - tsc0) |
 * 5.				        | ret1 = timespec1 + (rdtsc - tsc1)
 * 				        | ret1 = timespec0 + N + (rdtsc - (tsc0 + M))
 *
 * Since ret0 update is visible to VCPU1 at time 5, to obey monotonicity:
 *
 * 	- ret0 < ret1
 *	- timespec0 + (rdtsc - tsc0) < timespec0 + N + (rdtsc - (tsc0 + M))
 *		...
 *	- 0 < N - M => M < N
 *
 * That is, when timespec0 != timespec1, M < N. Unfortunately that is not
 * always the case (the difference between two distinct xtime instances
 * might be smaller then the difference between corresponding TSC reads,
 * when updating guest vcpus pvclock areas).
 *
 * To avoid that problem, do not allow visibility of distinct
 * system_timestamp/tsc_timestamp values simultaneously: use a master
 * copy of host monotonic time values. Update that master copy
 * in lockstep.
 *
 * Rely on synchronization of host TSCs and guest TSCs for monotonicity.
 *
 */

static void pvclock_update_vm_gtod_copy(struct kvm *kvm)
{
#ifdef CONFIG_X86_64
	struct kvm_arch *ka = &kvm->arch;
	int vclock_mode;
	bool host_tsc_clocksource, vcpus_matched;

	vcpus_matched = (ka->nr_vcpus_matched_tsc + 1 ==
			atomic_read(&kvm->online_vcpus));

	/*
	 * If the host uses TSC clock, then passthrough TSC as stable
	 * to the guest.
	 */
	host_tsc_clocksource = kvm_get_time_and_clockread(
					&ka->master_kernel_ns,
					&ka->master_cycle_now);

	ka->use_master_clock = host_tsc_clocksource & vcpus_matched;

	if (ka->use_master_clock)
		atomic_set(&kvm_guest_has_master_clock, 1);

	vclock_mode = pvclock_gtod_data.clock.vclock_mode;
	trace_kvm_update_master_clock(ka->use_master_clock, vclock_mode,
					vcpus_matched);
#endif
}

static int kvm_guest_time_update(struct kvm_vcpu *v)
{
	unsigned long flags, this_tsc_khz;
	struct kvm_vcpu_arch *vcpu = &v->arch;
	struct kvm_arch *ka = &v->kvm->arch;
	s64 kernel_ns, max_kernel_ns;
	u64 tsc_timestamp, host_tsc;
	struct pvclock_vcpu_time_info guest_hv_clock;
	u8 pvclock_flags;
	bool use_master_clock;

	kernel_ns = 0;
	host_tsc = 0;

	/*
	 * If the host uses TSC clock, then passthrough TSC as stable
	 * to the guest.
	 */
	spin_lock(&ka->pvclock_gtod_sync_lock);
	use_master_clock = ka->use_master_clock;
	if (use_master_clock) {
		host_tsc = ka->master_cycle_now;
		kernel_ns = ka->master_kernel_ns;
	}
	spin_unlock(&ka->pvclock_gtod_sync_lock);

	/* Keep irq disabled to prevent changes to the clock */
	local_irq_save(flags);
	this_tsc_khz = __get_cpu_var(cpu_tsc_khz);
	if (unlikely(this_tsc_khz == 0)) {
		local_irq_restore(flags);
		kvm_make_request(KVM_REQ_CLOCK_UPDATE, v);
		return 1;
	}
	if (!use_master_clock) {
		host_tsc = native_read_tsc();
		kernel_ns = get_kernel_ns();
	}

	tsc_timestamp = kvm_x86_ops->read_l1_tsc(v, host_tsc);

	/*
	 * We may have to catch up the TSC to match elapsed wall clock
	 * time for two reasons, even if kvmclock is used.
	 *   1) CPU could have been running below the maximum TSC rate
	 *   2) Broken TSC compensation resets the base at each VCPU
	 *      entry to avoid unknown leaps of TSC even when running
	 *      again on the same CPU.  This may cause apparent elapsed
	 *      time to disappear, and the guest to stand still or run
	 *	very slowly.
	 */
	if (vcpu->tsc_catchup) {
		u64 tsc = compute_guest_tsc(v, kernel_ns);
		if (tsc > tsc_timestamp) {
			adjust_tsc_offset_guest(v, tsc - tsc_timestamp);
			tsc_timestamp = tsc;
		}
	}

	local_irq_restore(flags);

	if (!vcpu->pv_time_enabled)
		return 0;

	/*
	 * Time as measured by the TSC may go backwards when resetting the base
	 * tsc_timestamp.  The reason for this is that the TSC resolution is
	 * higher than the resolution of the other clock scales.  Thus, many
	 * possible measurments of the TSC correspond to one measurement of any
	 * other clock, and so a spread of values is possible.  This is not a
	 * problem for the computation of the nanosecond clock; with TSC rates
	 * around 1GHZ, there can only be a few cycles which correspond to one
	 * nanosecond value, and any path through this code will inevitably
	 * take longer than that.  However, with the kernel_ns value itself,
	 * the precision may be much lower, down to HZ granularity.  If the
	 * first sampling of TSC against kernel_ns ends in the low part of the
	 * range, and the second in the high end of the range, we can get:
	 *
	 * (TSC - offset_low) * S + kns_old > (TSC - offset_high) * S + kns_new
	 *
	 * As the sampling errors potentially range in the thousands of cycles,
	 * it is possible such a time value has already been observed by the
	 * guest.  To protect against this, we must compute the system time as
	 * observed by the guest and ensure the new system time is greater.
	 */
	max_kernel_ns = 0;
	if (vcpu->hv_clock.tsc_timestamp) {
		max_kernel_ns = vcpu->last_guest_tsc -
				vcpu->hv_clock.tsc_timestamp;
		max_kernel_ns = pvclock_scale_delta(max_kernel_ns,
				    vcpu->hv_clock.tsc_to_system_mul,
				    vcpu->hv_clock.tsc_shift);
		max_kernel_ns += vcpu->last_kernel_ns;
	}

	if (unlikely(vcpu->hw_tsc_khz != this_tsc_khz)) {
		kvm_get_time_scale(NSEC_PER_SEC / 1000, this_tsc_khz,
				   &vcpu->hv_clock.tsc_shift,
				   &vcpu->hv_clock.tsc_to_system_mul);
		vcpu->hw_tsc_khz = this_tsc_khz;
	}

	/* with a master <monotonic time, tsc value> tuple,
	 * pvclock clock reads always increase at the (scaled) rate
	 * of guest TSC - no need to deal with sampling errors.
	 */
	if (!use_master_clock) {
		if (max_kernel_ns > kernel_ns)
			kernel_ns = max_kernel_ns;
	}
	/* With all the info we got, fill in the values */
	vcpu->hv_clock.tsc_timestamp = tsc_timestamp;
	vcpu->hv_clock.system_time = kernel_ns + v->kvm->arch.kvmclock_offset;
	vcpu->last_kernel_ns = kernel_ns;
	vcpu->last_guest_tsc = tsc_timestamp;

	/*
	 * The interface expects us to write an even number signaling that the
	 * update is finished. Since the guest won't see the intermediate
	 * state, we just increase by 2 at the end.
	 */
	vcpu->hv_clock.version += 2;

	if (unlikely(kvm_read_guest_cached(v->kvm, &vcpu->pv_time,
		&guest_hv_clock, sizeof(guest_hv_clock))))
		return 0;

	/* retain PVCLOCK_GUEST_STOPPED if set in guest copy */
	pvclock_flags = (guest_hv_clock.flags & PVCLOCK_GUEST_STOPPED);

	if (vcpu->pvclock_set_guest_stopped_request) {
		pvclock_flags |= PVCLOCK_GUEST_STOPPED;
		vcpu->pvclock_set_guest_stopped_request = false;
	}

	/* If the host uses TSC clocksource, then it is stable */
	if (use_master_clock)
		pvclock_flags |= PVCLOCK_TSC_STABLE_BIT;

	vcpu->hv_clock.flags = pvclock_flags;

	kvm_write_guest_cached(v->kvm, &vcpu->pv_time,
				&vcpu->hv_clock,
				sizeof(vcpu->hv_clock));
	return 0;
}

static bool msr_mtrr_valid(unsigned msr)
{
	switch (msr) {
	case 0x200 ... 0x200 + 2 * KVM_NR_VAR_MTRR - 1:
	case MSR_MTRRfix64K_00000:
	case MSR_MTRRfix16K_80000:
	case MSR_MTRRfix16K_A0000:
	case MSR_MTRRfix4K_C0000:
	case MSR_MTRRfix4K_C8000:
	case MSR_MTRRfix4K_D0000:
	case MSR_MTRRfix4K_D8000:
	case MSR_MTRRfix4K_E0000:
	case MSR_MTRRfix4K_E8000:
	case MSR_MTRRfix4K_F0000:
	case MSR_MTRRfix4K_F8000:
	case MSR_MTRRdefType:
	case MSR_IA32_CR_PAT:
		return true;
	case 0x2f8:
		return true;
	}
	return false;
}

static bool valid_pat_type(unsigned t)
{
	return t < 8 && (1 << t) & 0xf3; /* 0, 1, 4, 5, 6, 7 */
}

static bool valid_mtrr_type(unsigned t)
{
	return t < 8 && (1 << t) & 0x73; /* 0, 1, 4, 5, 6 */
}

static bool mtrr_valid(struct kvm_vcpu *vcpu, u32 msr, u64 data)
{
	int i;

	if (!msr_mtrr_valid(msr))
		return false;

	if (msr == MSR_IA32_CR_PAT) {
		for (i = 0; i < 8; i++)
			if (!valid_pat_type((data >> (i * 8)) & 0xff))
				return false;
		return true;
	} else if (msr == MSR_MTRRdefType) {
		if (data & ~0xcff)
			return false;
		return valid_mtrr_type(data & 0xff);
	} else if (msr >= MSR_MTRRfix64K_00000 && msr <= MSR_MTRRfix4K_F8000) {
		for (i = 0; i < 8 ; i++)
			if (!valid_mtrr_type((data >> (i * 8)) & 0xff))
				return false;
		return true;
	}

	/* variable MTRRs */
	return valid_mtrr_type(data & 0xff);
}

static int set_msr_mtrr(struct kvm_vcpu *vcpu, u32 msr, u64 data)
{
	u64 *p = (u64 *)&vcpu->arch.mtrr_state.fixed_ranges;

	if (!mtrr_valid(vcpu, msr, data))
		return 1;

	if (msr == MSR_MTRRdefType) {
		vcpu->arch.mtrr_state.def_type = data;
		vcpu->arch.mtrr_state.enabled = (data & 0xc00) >> 10;
	} else if (msr == MSR_MTRRfix64K_00000)
		p[0] = data;
	else if (msr == MSR_MTRRfix16K_80000 || msr == MSR_MTRRfix16K_A0000)
		p[1 + msr - MSR_MTRRfix16K_80000] = data;
	else if (msr >= MSR_MTRRfix4K_C0000 && msr <= MSR_MTRRfix4K_F8000)
		p[3 + msr - MSR_MTRRfix4K_C0000] = data;
	else if (msr == MSR_IA32_CR_PAT)
		vcpu->arch.pat = data;
	else {	/* Variable MTRRs */
		int idx, is_mtrr_mask;
		u64 *pt;

		idx = (msr - 0x200) / 2;
		is_mtrr_mask = msr - 0x200 - 2 * idx;
		if (!is_mtrr_mask)
			pt =
			  (u64 *)&vcpu->arch.mtrr_state.var_ranges[idx].base_lo;
		else
			pt =
			  (u64 *)&vcpu->arch.mtrr_state.var_ranges[idx].mask_lo;
		*pt = data;
	}

	kvm_mmu_reset_context(vcpu);
	return 0;
}

static int set_msr_mce(struct kvm_vcpu *vcpu, u32 msr, u64 data)
{
	u64 mcg_cap = vcpu->arch.mcg_cap;
	unsigned bank_num = mcg_cap & 0xff;

	switch (msr) {
	case MSR_IA32_MCG_STATUS:
		vcpu->arch.mcg_status = data;
		break;
	case MSR_IA32_MCG_CTL:
		if (!(mcg_cap & MCG_CTL_P))
			return 1;
		if (data != 0 && data != ~(u64)0)
			return -1;
		vcpu->arch.mcg_ctl = data;
		break;
	default:
		if (msr >= MSR_IA32_MC0_CTL &&
		    msr < MSR_IA32_MC0_CTL + 4 * bank_num) {
			u32 offset = msr - MSR_IA32_MC0_CTL;
			/* only 0 or all 1s can be written to IA32_MCi_CTL
			 * some Linux kernels though clear bit 10 in bank 4 to
			 * workaround a BIOS/GART TBL issue on AMD K8s, ignore
			 * this to avoid an uncatched #GP in the guest
			 */
			if ((offset & 0x3) == 0 &&
			    data != 0 && (data | (1 << 10)) != ~(u64)0)
				return -1;
			vcpu->arch.mce_banks[offset] = data;
			break;
		}
		return 1;
	}
	return 0;
}

static int xen_hvm_config(struct kvm_vcpu *vcpu, u64 data)
{
	struct kvm *kvm = vcpu->kvm;
	int lm = is_long_mode(vcpu);
	u8 *blob_addr = lm ? (u8 *)(long)kvm->arch.xen_hvm_config.blob_addr_64
		: (u8 *)(long)kvm->arch.xen_hvm_config.blob_addr_32;
	u8 blob_size = lm ? kvm->arch.xen_hvm_config.blob_size_64
		: kvm->arch.xen_hvm_config.blob_size_32;
	u32 page_num = data & ~PAGE_MASK;
	u64 page_addr = data & PAGE_MASK;
	u8 *page;
	int r;

	r = -E2BIG;
	if (page_num >= blob_size)
		goto out;
	r = -ENOMEM;
	page = memdup_user(blob_addr + (page_num * PAGE_SIZE), PAGE_SIZE);
	if (IS_ERR(page)) {
		r = PTR_ERR(page);
		goto out;
	}
	if (kvm_write_guest(kvm, page_addr, page, PAGE_SIZE))
		goto out_free;
	r = 0;
out_free:
	kfree(page);
out:
	return r;
}

static bool kvm_hv_hypercall_enabled(struct kvm *kvm)
{
	return kvm->arch.hv_hypercall & HV_X64_MSR_HYPERCALL_ENABLE;
}

static bool kvm_hv_msr_partition_wide(u32 msr)
{
	bool r = false;
	switch (msr) {
	case HV_X64_MSR_GUEST_OS_ID:
	case HV_X64_MSR_HYPERCALL:
		r = true;
		break;
	}

	return r;
}

static int set_msr_hyperv_pw(struct kvm_vcpu *vcpu, u32 msr, u64 data)
{
	struct kvm *kvm = vcpu->kvm;

	switch (msr) {
	case HV_X64_MSR_GUEST_OS_ID:
		kvm->arch.hv_guest_os_id = data;
		/* setting guest os id to zero disables hypercall page */
		if (!kvm->arch.hv_guest_os_id)
			kvm->arch.hv_hypercall &= ~HV_X64_MSR_HYPERCALL_ENABLE;
		break;
	case HV_X64_MSR_HYPERCALL: {
		u64 gfn;
		unsigned long addr;
		u8 instructions[4];

		/* if guest os id is not set hypercall should remain disabled */
		if (!kvm->arch.hv_guest_os_id)
			break;
		if (!(data & HV_X64_MSR_HYPERCALL_ENABLE)) {
			kvm->arch.hv_hypercall = data;
			break;
		}
		gfn = data >> HV_X64_MSR_HYPERCALL_PAGE_ADDRESS_SHIFT;
		addr = gfn_to_hva(kvm, gfn);
		if (kvm_is_error_hva(addr))
			return 1;
		kvm_x86_ops->patch_hypercall(vcpu, instructions);
		((unsigned char *)instructions)[3] = 0xc3; /* ret */
		if (__copy_to_user((void __user *)addr, instructions, 4))
			return 1;
		kvm->arch.hv_hypercall = data;
		break;
	}
	default:
		vcpu_unimpl(vcpu, "HYPER-V unimplemented wrmsr: 0x%x "
			    "data 0x%llx\n", msr, data);
		return 1;
	}
	return 0;
}

static int set_msr_hyperv(struct kvm_vcpu *vcpu, u32 msr, u64 data)
{
	switch (msr) {
	case HV_X64_MSR_APIC_ASSIST_PAGE: {
		unsigned long addr;

		if (!(data & HV_X64_MSR_APIC_ASSIST_PAGE_ENABLE)) {
			vcpu->arch.hv_vapic = data;
			break;
		}
		addr = gfn_to_hva(vcpu->kvm, data >>
				  HV_X64_MSR_APIC_ASSIST_PAGE_ADDRESS_SHIFT);
		if (kvm_is_error_hva(addr))
			return 1;
		if (__clear_user((void __user *)addr, PAGE_SIZE))
			return 1;
		vcpu->arch.hv_vapic = data;
		break;
	}
	case HV_X64_MSR_EOI:
		return kvm_hv_vapic_msr_write(vcpu, APIC_EOI, data);
	case HV_X64_MSR_ICR:
		return kvm_hv_vapic_msr_write(vcpu, APIC_ICR, data);
	case HV_X64_MSR_TPR:
		return kvm_hv_vapic_msr_write(vcpu, APIC_TASKPRI, data);
	default:
		vcpu_unimpl(vcpu, "HYPER-V unimplemented wrmsr: 0x%x "
			    "data 0x%llx\n", msr, data);
		return 1;
	}

	return 0;
}

static int kvm_pv_enable_async_pf(struct kvm_vcpu *vcpu, u64 data)
{
	gpa_t gpa = data & ~0x3f;

	/* Bits 2:5 are reserved, Should be zero */
	if (data & 0x3c)
		return 1;

	vcpu->arch.apf.msr_val = data;

	if (!(data & KVM_ASYNC_PF_ENABLED)) {
		kvm_clear_async_pf_completion_queue(vcpu);
		kvm_async_pf_hash_reset(vcpu);
		return 0;
	}

	if (kvm_gfn_to_hva_cache_init(vcpu->kvm, &vcpu->arch.apf.data, gpa,
					sizeof(u32)))
		return 1;

	vcpu->arch.apf.send_user_only = !(data & KVM_ASYNC_PF_SEND_ALWAYS);
	kvm_async_pf_wakeup_all(vcpu);
	return 0;
}

static void kvmclock_reset(struct kvm_vcpu *vcpu)
{
	vcpu->arch.pv_time_enabled = false;
}

static void accumulate_steal_time(struct kvm_vcpu *vcpu)
{
	u64 delta;

	if (!(vcpu->arch.st.msr_val & KVM_MSR_ENABLED))
		return;

	delta = current->sched_info.run_delay - vcpu->arch.st.last_steal;
	vcpu->arch.st.last_steal = current->sched_info.run_delay;
	vcpu->arch.st.accum_steal = delta;
}

static void record_steal_time(struct kvm_vcpu *vcpu)
{
	if (!(vcpu->arch.st.msr_val & KVM_MSR_ENABLED))
		return;

	if (unlikely(kvm_read_guest_cached(vcpu->kvm, &vcpu->arch.st.stime,
		&vcpu->arch.st.steal, sizeof(struct kvm_steal_time))))
		return;

	vcpu->arch.st.steal.steal += vcpu->arch.st.accum_steal;
	vcpu->arch.st.steal.version += 2;
	vcpu->arch.st.accum_steal = 0;

	kvm_write_guest_cached(vcpu->kvm, &vcpu->arch.st.stime,
		&vcpu->arch.st.steal, sizeof(struct kvm_steal_time));
}

int kvm_set_msr_common(struct kvm_vcpu *vcpu, struct msr_data *msr_info)
{
	bool pr = false;
	u32 msr = msr_info->index;
	u64 data = msr_info->data;

	switch (msr) {
	case MSR_AMD64_NB_CFG:
	case MSR_IA32_UCODE_REV:
	case MSR_IA32_UCODE_WRITE:
	case MSR_VM_HSAVE_PA:
	case MSR_AMD64_PATCH_LOADER:
	case MSR_AMD64_BU_CFG2:
		break;

	case MSR_EFER:
		return set_efer(vcpu, data);
	case MSR_K7_HWCR:
		data &= ~(u64)0x40;	/* ignore flush filter disable */
		data &= ~(u64)0x100;	/* ignore ignne emulation enable */
		data &= ~(u64)0x8;	/* ignore TLB cache disable */
		if (data != 0) {
			vcpu_unimpl(vcpu, "unimplemented HWCR wrmsr: 0x%llx\n",
				    data);
			return 1;
		}
		break;
	case MSR_FAM10H_MMIO_CONF_BASE:
		if (data != 0) {
			vcpu_unimpl(vcpu, "unimplemented MMIO_CONF_BASE wrmsr: "
				    "0x%llx\n", data);
			return 1;
		}
		break;
	case MSR_IA32_DEBUGCTLMSR:
		if (!data) {
			/* We support the non-activated case already */
			break;
		} else if (data & ~(DEBUGCTLMSR_LBR | DEBUGCTLMSR_BTF)) {
			/* Values other than LBR and BTF are vendor-specific,
			   thus reserved and should throw a #GP */
			return 1;
		}
		vcpu_unimpl(vcpu, "%s: MSR_IA32_DEBUGCTLMSR 0x%llx, nop\n",
			    __func__, data);
		break;
	case 0x200 ... 0x2ff:
		return set_msr_mtrr(vcpu, msr, data);
	case MSR_IA32_APICBASE:
		kvm_set_apic_base(vcpu, data);
		break;
	case APIC_BASE_MSR ... APIC_BASE_MSR + 0x3ff:
		return kvm_x2apic_msr_write(vcpu, msr, data);
	case MSR_IA32_TSCDEADLINE:
		kvm_set_lapic_tscdeadline_msr(vcpu, data);
		break;
	case MSR_IA32_TSC_ADJUST:
		if (guest_cpuid_has_tsc_adjust(vcpu)) {
			if (!msr_info->host_initiated) {
				u64 adj = data - vcpu->arch.ia32_tsc_adjust_msr;
				kvm_x86_ops->adjust_tsc_offset(vcpu, adj, true);
			}
			vcpu->arch.ia32_tsc_adjust_msr = data;
		}
		break;
	case MSR_IA32_MISC_ENABLE:
		vcpu->arch.ia32_misc_enable_msr = data;
		break;
	case MSR_KVM_WALL_CLOCK_NEW:
	case MSR_KVM_WALL_CLOCK:
		vcpu->kvm->arch.wall_clock = data;
		kvm_write_wall_clock(vcpu->kvm, data);
		break;
	case MSR_KVM_SYSTEM_TIME_NEW:
	case MSR_KVM_SYSTEM_TIME: {
		u64 gpa_offset;
		kvmclock_reset(vcpu);

		vcpu->arch.time = data;
		kvm_make_request(KVM_REQ_CLOCK_UPDATE, vcpu);

		/* we verify if the enable bit is set... */
		if (!(data & 1))
			break;

		gpa_offset = data & ~(PAGE_MASK | 1);
<<<<<<< HEAD

		/* Check that the address is 32-byte aligned. */
		if (gpa_offset & (sizeof(struct pvclock_vcpu_time_info) - 1))
			break;

		if (kvm_gfn_to_hva_cache_init(vcpu->kvm,
		     &vcpu->arch.pv_time, data & ~1ULL))
=======

		if (kvm_gfn_to_hva_cache_init(vcpu->kvm,
		     &vcpu->arch.pv_time, data & ~1ULL,
		     sizeof(struct pvclock_vcpu_time_info)))
>>>>>>> 775c4f66
			vcpu->arch.pv_time_enabled = false;
		else
			vcpu->arch.pv_time_enabled = true;

		break;
	}
	case MSR_KVM_ASYNC_PF_EN:
		if (kvm_pv_enable_async_pf(vcpu, data))
			return 1;
		break;
	case MSR_KVM_STEAL_TIME:

		if (unlikely(!sched_info_on()))
			return 1;

		if (data & KVM_STEAL_RESERVED_MASK)
			return 1;

		if (kvm_gfn_to_hva_cache_init(vcpu->kvm, &vcpu->arch.st.stime,
						data & KVM_STEAL_VALID_BITS,
						sizeof(struct kvm_steal_time)))
			return 1;

		vcpu->arch.st.msr_val = data;

		if (!(data & KVM_MSR_ENABLED))
			break;

		vcpu->arch.st.last_steal = current->sched_info.run_delay;

		preempt_disable();
		accumulate_steal_time(vcpu);
		preempt_enable();

		kvm_make_request(KVM_REQ_STEAL_UPDATE, vcpu);

		break;
	case MSR_KVM_PV_EOI_EN:
		if (kvm_lapic_enable_pv_eoi(vcpu, data))
			return 1;
		break;

	case MSR_IA32_MCG_CTL:
	case MSR_IA32_MCG_STATUS:
	case MSR_IA32_MC0_CTL ... MSR_IA32_MC0_CTL + 4 * KVM_MAX_MCE_BANKS - 1:
		return set_msr_mce(vcpu, msr, data);

	/* Performance counters are not protected by a CPUID bit,
	 * so we should check all of them in the generic path for the sake of
	 * cross vendor migration.
	 * Writing a zero into the event select MSRs disables them,
	 * which we perfectly emulate ;-). Any other value should be at least
	 * reported, some guests depend on them.
	 */
	case MSR_K7_EVNTSEL0:
	case MSR_K7_EVNTSEL1:
	case MSR_K7_EVNTSEL2:
	case MSR_K7_EVNTSEL3:
		if (data != 0)
			vcpu_unimpl(vcpu, "unimplemented perfctr wrmsr: "
				    "0x%x data 0x%llx\n", msr, data);
		break;
	/* at least RHEL 4 unconditionally writes to the perfctr registers,
	 * so we ignore writes to make it happy.
	 */
	case MSR_K7_PERFCTR0:
	case MSR_K7_PERFCTR1:
	case MSR_K7_PERFCTR2:
	case MSR_K7_PERFCTR3:
		vcpu_unimpl(vcpu, "unimplemented perfctr wrmsr: "
			    "0x%x data 0x%llx\n", msr, data);
		break;
	case MSR_P6_PERFCTR0:
	case MSR_P6_PERFCTR1:
		pr = true;
	case MSR_P6_EVNTSEL0:
	case MSR_P6_EVNTSEL1:
		if (kvm_pmu_msr(vcpu, msr))
			return kvm_pmu_set_msr(vcpu, msr, data);

		if (pr || data != 0)
			vcpu_unimpl(vcpu, "disabled perfctr wrmsr: "
				    "0x%x data 0x%llx\n", msr, data);
		break;
	case MSR_K7_CLK_CTL:
		/*
		 * Ignore all writes to this no longer documented MSR.
		 * Writes are only relevant for old K7 processors,
		 * all pre-dating SVM, but a recommended workaround from
		 * AMD for these chips. It is possible to specify the
		 * affected processor models on the command line, hence
		 * the need to ignore the workaround.
		 */
		break;
	case HV_X64_MSR_GUEST_OS_ID ... HV_X64_MSR_SINT15:
		if (kvm_hv_msr_partition_wide(msr)) {
			int r;
			mutex_lock(&vcpu->kvm->lock);
			r = set_msr_hyperv_pw(vcpu, msr, data);
			mutex_unlock(&vcpu->kvm->lock);
			return r;
		} else
			return set_msr_hyperv(vcpu, msr, data);
		break;
	case MSR_IA32_BBL_CR_CTL3:
		/* Drop writes to this legacy MSR -- see rdmsr
		 * counterpart for further detail.
		 */
		vcpu_unimpl(vcpu, "ignored wrmsr: 0x%x data %llx\n", msr, data);
		break;
	case MSR_AMD64_OSVW_ID_LENGTH:
		if (!guest_cpuid_has_osvw(vcpu))
			return 1;
		vcpu->arch.osvw.length = data;
		break;
	case MSR_AMD64_OSVW_STATUS:
		if (!guest_cpuid_has_osvw(vcpu))
			return 1;
		vcpu->arch.osvw.status = data;
		break;
	default:
		if (msr && (msr == vcpu->kvm->arch.xen_hvm_config.msr))
			return xen_hvm_config(vcpu, data);
		if (kvm_pmu_msr(vcpu, msr))
			return kvm_pmu_set_msr(vcpu, msr, data);
		if (!ignore_msrs) {
			vcpu_unimpl(vcpu, "unhandled wrmsr: 0x%x data %llx\n",
				    msr, data);
			return 1;
		} else {
			vcpu_unimpl(vcpu, "ignored wrmsr: 0x%x data %llx\n",
				    msr, data);
			break;
		}
	}
	return 0;
}
EXPORT_SYMBOL_GPL(kvm_set_msr_common);


/*
 * Reads an msr value (of 'msr_index') into 'pdata'.
 * Returns 0 on success, non-0 otherwise.
 * Assumes vcpu_load() was already called.
 */
int kvm_get_msr(struct kvm_vcpu *vcpu, u32 msr_index, u64 *pdata)
{
	return kvm_x86_ops->get_msr(vcpu, msr_index, pdata);
}

static int get_msr_mtrr(struct kvm_vcpu *vcpu, u32 msr, u64 *pdata)
{
	u64 *p = (u64 *)&vcpu->arch.mtrr_state.fixed_ranges;

	if (!msr_mtrr_valid(msr))
		return 1;

	if (msr == MSR_MTRRdefType)
		*pdata = vcpu->arch.mtrr_state.def_type +
			 (vcpu->arch.mtrr_state.enabled << 10);
	else if (msr == MSR_MTRRfix64K_00000)
		*pdata = p[0];
	else if (msr == MSR_MTRRfix16K_80000 || msr == MSR_MTRRfix16K_A0000)
		*pdata = p[1 + msr - MSR_MTRRfix16K_80000];
	else if (msr >= MSR_MTRRfix4K_C0000 && msr <= MSR_MTRRfix4K_F8000)
		*pdata = p[3 + msr - MSR_MTRRfix4K_C0000];
	else if (msr == MSR_IA32_CR_PAT)
		*pdata = vcpu->arch.pat;
	else {	/* Variable MTRRs */
		int idx, is_mtrr_mask;
		u64 *pt;

		idx = (msr - 0x200) / 2;
		is_mtrr_mask = msr - 0x200 - 2 * idx;
		if (!is_mtrr_mask)
			pt =
			  (u64 *)&vcpu->arch.mtrr_state.var_ranges[idx].base_lo;
		else
			pt =
			  (u64 *)&vcpu->arch.mtrr_state.var_ranges[idx].mask_lo;
		*pdata = *pt;
	}

	return 0;
}

static int get_msr_mce(struct kvm_vcpu *vcpu, u32 msr, u64 *pdata)
{
	u64 data;
	u64 mcg_cap = vcpu->arch.mcg_cap;
	unsigned bank_num = mcg_cap & 0xff;

	switch (msr) {
	case MSR_IA32_P5_MC_ADDR:
	case MSR_IA32_P5_MC_TYPE:
		data = 0;
		break;
	case MSR_IA32_MCG_CAP:
		data = vcpu->arch.mcg_cap;
		break;
	case MSR_IA32_MCG_CTL:
		if (!(mcg_cap & MCG_CTL_P))
			return 1;
		data = vcpu->arch.mcg_ctl;
		break;
	case MSR_IA32_MCG_STATUS:
		data = vcpu->arch.mcg_status;
		break;
	default:
		if (msr >= MSR_IA32_MC0_CTL &&
		    msr < MSR_IA32_MC0_CTL + 4 * bank_num) {
			u32 offset = msr - MSR_IA32_MC0_CTL;
			data = vcpu->arch.mce_banks[offset];
			break;
		}
		return 1;
	}
	*pdata = data;
	return 0;
}

static int get_msr_hyperv_pw(struct kvm_vcpu *vcpu, u32 msr, u64 *pdata)
{
	u64 data = 0;
	struct kvm *kvm = vcpu->kvm;

	switch (msr) {
	case HV_X64_MSR_GUEST_OS_ID:
		data = kvm->arch.hv_guest_os_id;
		break;
	case HV_X64_MSR_HYPERCALL:
		data = kvm->arch.hv_hypercall;
		break;
	default:
		vcpu_unimpl(vcpu, "Hyper-V unhandled rdmsr: 0x%x\n", msr);
		return 1;
	}

	*pdata = data;
	return 0;
}

static int get_msr_hyperv(struct kvm_vcpu *vcpu, u32 msr, u64 *pdata)
{
	u64 data = 0;

	switch (msr) {
	case HV_X64_MSR_VP_INDEX: {
		int r;
		struct kvm_vcpu *v;
		kvm_for_each_vcpu(r, v, vcpu->kvm)
			if (v == vcpu)
				data = r;
		break;
	}
	case HV_X64_MSR_EOI:
		return kvm_hv_vapic_msr_read(vcpu, APIC_EOI, pdata);
	case HV_X64_MSR_ICR:
		return kvm_hv_vapic_msr_read(vcpu, APIC_ICR, pdata);
	case HV_X64_MSR_TPR:
		return kvm_hv_vapic_msr_read(vcpu, APIC_TASKPRI, pdata);
	case HV_X64_MSR_APIC_ASSIST_PAGE:
		data = vcpu->arch.hv_vapic;
		break;
	default:
		vcpu_unimpl(vcpu, "Hyper-V unhandled rdmsr: 0x%x\n", msr);
		return 1;
	}
	*pdata = data;
	return 0;
}

int kvm_get_msr_common(struct kvm_vcpu *vcpu, u32 msr, u64 *pdata)
{
	u64 data;

	switch (msr) {
	case MSR_IA32_PLATFORM_ID:
	case MSR_IA32_EBL_CR_POWERON:
	case MSR_IA32_DEBUGCTLMSR:
	case MSR_IA32_LASTBRANCHFROMIP:
	case MSR_IA32_LASTBRANCHTOIP:
	case MSR_IA32_LASTINTFROMIP:
	case MSR_IA32_LASTINTTOIP:
	case MSR_K8_SYSCFG:
	case MSR_K7_HWCR:
	case MSR_VM_HSAVE_PA:
	case MSR_K7_EVNTSEL0:
	case MSR_K7_PERFCTR0:
	case MSR_K8_INT_PENDING_MSG:
	case MSR_AMD64_NB_CFG:
	case MSR_FAM10H_MMIO_CONF_BASE:
	case MSR_AMD64_BU_CFG2:
		data = 0;
		break;
	case MSR_P6_PERFCTR0:
	case MSR_P6_PERFCTR1:
	case MSR_P6_EVNTSEL0:
	case MSR_P6_EVNTSEL1:
		if (kvm_pmu_msr(vcpu, msr))
			return kvm_pmu_get_msr(vcpu, msr, pdata);
		data = 0;
		break;
	case MSR_IA32_UCODE_REV:
		data = 0x100000000ULL;
		break;
	case MSR_MTRRcap:
		data = 0x500 | KVM_NR_VAR_MTRR;
		break;
	case 0x200 ... 0x2ff:
		return get_msr_mtrr(vcpu, msr, pdata);
	case 0xcd: /* fsb frequency */
		data = 3;
		break;
		/*
		 * MSR_EBC_FREQUENCY_ID
		 * Conservative value valid for even the basic CPU models.
		 * Models 0,1: 000 in bits 23:21 indicating a bus speed of
		 * 100MHz, model 2 000 in bits 18:16 indicating 100MHz,
		 * and 266MHz for model 3, or 4. Set Core Clock
		 * Frequency to System Bus Frequency Ratio to 1 (bits
		 * 31:24) even though these are only valid for CPU
		 * models > 2, however guests may end up dividing or
		 * multiplying by zero otherwise.
		 */
	case MSR_EBC_FREQUENCY_ID:
		data = 1 << 24;
		break;
	case MSR_IA32_APICBASE:
		data = kvm_get_apic_base(vcpu);
		break;
	case APIC_BASE_MSR ... APIC_BASE_MSR + 0x3ff:
		return kvm_x2apic_msr_read(vcpu, msr, pdata);
		break;
	case MSR_IA32_TSCDEADLINE:
		data = kvm_get_lapic_tscdeadline_msr(vcpu);
		break;
	case MSR_IA32_TSC_ADJUST:
		data = (u64)vcpu->arch.ia32_tsc_adjust_msr;
		break;
	case MSR_IA32_MISC_ENABLE:
		data = vcpu->arch.ia32_misc_enable_msr;
		break;
	case MSR_IA32_PERF_STATUS:
		/* TSC increment by tick */
		data = 1000ULL;
		/* CPU multiplier */
		data |= (((uint64_t)4ULL) << 40);
		break;
	case MSR_EFER:
		data = vcpu->arch.efer;
		break;
	case MSR_KVM_WALL_CLOCK:
	case MSR_KVM_WALL_CLOCK_NEW:
		data = vcpu->kvm->arch.wall_clock;
		break;
	case MSR_KVM_SYSTEM_TIME:
	case MSR_KVM_SYSTEM_TIME_NEW:
		data = vcpu->arch.time;
		break;
	case MSR_KVM_ASYNC_PF_EN:
		data = vcpu->arch.apf.msr_val;
		break;
	case MSR_KVM_STEAL_TIME:
		data = vcpu->arch.st.msr_val;
		break;
	case MSR_KVM_PV_EOI_EN:
		data = vcpu->arch.pv_eoi.msr_val;
		break;
	case MSR_IA32_P5_MC_ADDR:
	case MSR_IA32_P5_MC_TYPE:
	case MSR_IA32_MCG_CAP:
	case MSR_IA32_MCG_CTL:
	case MSR_IA32_MCG_STATUS:
	case MSR_IA32_MC0_CTL ... MSR_IA32_MC0_CTL + 4 * KVM_MAX_MCE_BANKS - 1:
		return get_msr_mce(vcpu, msr, pdata);
	case MSR_K7_CLK_CTL:
		/*
		 * Provide expected ramp-up count for K7. All other
		 * are set to zero, indicating minimum divisors for
		 * every field.
		 *
		 * This prevents guest kernels on AMD host with CPU
		 * type 6, model 8 and higher from exploding due to
		 * the rdmsr failing.
		 */
		data = 0x20000000;
		break;
	case HV_X64_MSR_GUEST_OS_ID ... HV_X64_MSR_SINT15:
		if (kvm_hv_msr_partition_wide(msr)) {
			int r;
			mutex_lock(&vcpu->kvm->lock);
			r = get_msr_hyperv_pw(vcpu, msr, pdata);
			mutex_unlock(&vcpu->kvm->lock);
			return r;
		} else
			return get_msr_hyperv(vcpu, msr, pdata);
		break;
	case MSR_IA32_BBL_CR_CTL3:
		/* This legacy MSR exists but isn't fully documented in current
		 * silicon.  It is however accessed by winxp in very narrow
		 * scenarios where it sets bit #19, itself documented as
		 * a "reserved" bit.  Best effort attempt to source coherent
		 * read data here should the balance of the register be
		 * interpreted by the guest:
		 *
		 * L2 cache control register 3: 64GB range, 256KB size,
		 * enabled, latency 0x1, configured
		 */
		data = 0xbe702111;
		break;
	case MSR_AMD64_OSVW_ID_LENGTH:
		if (!guest_cpuid_has_osvw(vcpu))
			return 1;
		data = vcpu->arch.osvw.length;
		break;
	case MSR_AMD64_OSVW_STATUS:
		if (!guest_cpuid_has_osvw(vcpu))
			return 1;
		data = vcpu->arch.osvw.status;
		break;
	default:
		if (kvm_pmu_msr(vcpu, msr))
			return kvm_pmu_get_msr(vcpu, msr, pdata);
		if (!ignore_msrs) {
			vcpu_unimpl(vcpu, "unhandled rdmsr: 0x%x\n", msr);
			return 1;
		} else {
			vcpu_unimpl(vcpu, "ignored rdmsr: 0x%x\n", msr);
			data = 0;
		}
		break;
	}
	*pdata = data;
	return 0;
}
EXPORT_SYMBOL_GPL(kvm_get_msr_common);

/*
 * Read or write a bunch of msrs. All parameters are kernel addresses.
 *
 * @return number of msrs set successfully.
 */
static int __msr_io(struct kvm_vcpu *vcpu, struct kvm_msrs *msrs,
		    struct kvm_msr_entry *entries,
		    int (*do_msr)(struct kvm_vcpu *vcpu,
				  unsigned index, u64 *data))
{
	int i, idx;

	idx = srcu_read_lock(&vcpu->kvm->srcu);
	for (i = 0; i < msrs->nmsrs; ++i)
		if (do_msr(vcpu, entries[i].index, &entries[i].data))
			break;
	srcu_read_unlock(&vcpu->kvm->srcu, idx);

	return i;
}

/*
 * Read or write a bunch of msrs. Parameters are user addresses.
 *
 * @return number of msrs set successfully.
 */
static int msr_io(struct kvm_vcpu *vcpu, struct kvm_msrs __user *user_msrs,
		  int (*do_msr)(struct kvm_vcpu *vcpu,
				unsigned index, u64 *data),
		  int writeback)
{
	struct kvm_msrs msrs;
	struct kvm_msr_entry *entries;
	int r, n;
	unsigned size;

	r = -EFAULT;
	if (copy_from_user(&msrs, user_msrs, sizeof msrs))
		goto out;

	r = -E2BIG;
	if (msrs.nmsrs >= MAX_IO_MSRS)
		goto out;

	size = sizeof(struct kvm_msr_entry) * msrs.nmsrs;
	entries = memdup_user(user_msrs->entries, size);
	if (IS_ERR(entries)) {
		r = PTR_ERR(entries);
		goto out;
	}

	r = n = __msr_io(vcpu, &msrs, entries, do_msr);
	if (r < 0)
		goto out_free;

	r = -EFAULT;
	if (writeback && copy_to_user(user_msrs->entries, entries, size))
		goto out_free;

	r = n;

out_free:
	kfree(entries);
out:
	return r;
}

int kvm_dev_ioctl_check_extension(long ext)
{
	int r;

	switch (ext) {
	case KVM_CAP_IRQCHIP:
	case KVM_CAP_HLT:
	case KVM_CAP_MMU_SHADOW_CACHE_CONTROL:
	case KVM_CAP_SET_TSS_ADDR:
	case KVM_CAP_EXT_CPUID:
	case KVM_CAP_CLOCKSOURCE:
	case KVM_CAP_PIT:
	case KVM_CAP_NOP_IO_DELAY:
	case KVM_CAP_MP_STATE:
	case KVM_CAP_SYNC_MMU:
	case KVM_CAP_USER_NMI:
	case KVM_CAP_REINJECT_CONTROL:
	case KVM_CAP_IRQ_INJECT_STATUS:
	case KVM_CAP_ASSIGN_DEV_IRQ:
	case KVM_CAP_IRQFD:
	case KVM_CAP_IOEVENTFD:
	case KVM_CAP_PIT2:
	case KVM_CAP_PIT_STATE2:
	case KVM_CAP_SET_IDENTITY_MAP_ADDR:
	case KVM_CAP_XEN_HVM:
	case KVM_CAP_ADJUST_CLOCK:
	case KVM_CAP_VCPU_EVENTS:
	case KVM_CAP_HYPERV:
	case KVM_CAP_HYPERV_VAPIC:
	case KVM_CAP_HYPERV_SPIN:
	case KVM_CAP_PCI_SEGMENT:
	case KVM_CAP_DEBUGREGS:
	case KVM_CAP_X86_ROBUST_SINGLESTEP:
	case KVM_CAP_XSAVE:
	case KVM_CAP_ASYNC_PF:
	case KVM_CAP_GET_TSC_KHZ:
	case KVM_CAP_PCI_2_3:
	case KVM_CAP_KVMCLOCK_CTRL:
	case KVM_CAP_READONLY_MEM:
	case KVM_CAP_IRQFD_RESAMPLE:
		r = 1;
		break;
	case KVM_CAP_COALESCED_MMIO:
		r = KVM_COALESCED_MMIO_PAGE_OFFSET;
		break;
	case KVM_CAP_VAPIC:
		r = !kvm_x86_ops->cpu_has_accelerated_tpr();
		break;
	case KVM_CAP_NR_VCPUS:
		r = KVM_SOFT_MAX_VCPUS;
		break;
	case KVM_CAP_MAX_VCPUS:
		r = KVM_MAX_VCPUS;
		break;
	case KVM_CAP_NR_MEMSLOTS:
		r = KVM_USER_MEM_SLOTS;
		break;
	case KVM_CAP_PV_MMU:	/* obsolete */
		r = 0;
		break;
	case KVM_CAP_IOMMU:
		r = iommu_present(&pci_bus_type);
		break;
	case KVM_CAP_MCE:
		r = KVM_MAX_MCE_BANKS;
		break;
	case KVM_CAP_XCRS:
		r = cpu_has_xsave;
		break;
	case KVM_CAP_TSC_CONTROL:
		r = kvm_has_tsc_control;
		break;
	case KVM_CAP_TSC_DEADLINE_TIMER:
		r = boot_cpu_has(X86_FEATURE_TSC_DEADLINE_TIMER);
		break;
	default:
		r = 0;
		break;
	}
	return r;

}

long kvm_arch_dev_ioctl(struct file *filp,
			unsigned int ioctl, unsigned long arg)
{
	void __user *argp = (void __user *)arg;
	long r;

	switch (ioctl) {
	case KVM_GET_MSR_INDEX_LIST: {
		struct kvm_msr_list __user *user_msr_list = argp;
		struct kvm_msr_list msr_list;
		unsigned n;

		r = -EFAULT;
		if (copy_from_user(&msr_list, user_msr_list, sizeof msr_list))
			goto out;
		n = msr_list.nmsrs;
		msr_list.nmsrs = num_msrs_to_save + ARRAY_SIZE(emulated_msrs);
		if (copy_to_user(user_msr_list, &msr_list, sizeof msr_list))
			goto out;
		r = -E2BIG;
		if (n < msr_list.nmsrs)
			goto out;
		r = -EFAULT;
		if (copy_to_user(user_msr_list->indices, &msrs_to_save,
				 num_msrs_to_save * sizeof(u32)))
			goto out;
		if (copy_to_user(user_msr_list->indices + num_msrs_to_save,
				 &emulated_msrs,
				 ARRAY_SIZE(emulated_msrs) * sizeof(u32)))
			goto out;
		r = 0;
		break;
	}
	case KVM_GET_SUPPORTED_CPUID: {
		struct kvm_cpuid2 __user *cpuid_arg = argp;
		struct kvm_cpuid2 cpuid;

		r = -EFAULT;
		if (copy_from_user(&cpuid, cpuid_arg, sizeof cpuid))
			goto out;
		r = kvm_dev_ioctl_get_supported_cpuid(&cpuid,
						      cpuid_arg->entries);
		if (r)
			goto out;

		r = -EFAULT;
		if (copy_to_user(cpuid_arg, &cpuid, sizeof cpuid))
			goto out;
		r = 0;
		break;
	}
	case KVM_X86_GET_MCE_CAP_SUPPORTED: {
		u64 mce_cap;

		mce_cap = KVM_MCE_CAP_SUPPORTED;
		r = -EFAULT;
		if (copy_to_user(argp, &mce_cap, sizeof mce_cap))
			goto out;
		r = 0;
		break;
	}
	default:
		r = -EINVAL;
	}
out:
	return r;
}

static void wbinvd_ipi(void *garbage)
{
	wbinvd();
}

static bool need_emulate_wbinvd(struct kvm_vcpu *vcpu)
{
	return vcpu->kvm->arch.iommu_domain &&
		!(vcpu->kvm->arch.iommu_flags & KVM_IOMMU_CACHE_COHERENCY);
}

void kvm_arch_vcpu_load(struct kvm_vcpu *vcpu, int cpu)
{
	/* Address WBINVD may be executed by guest */
	if (need_emulate_wbinvd(vcpu)) {
		if (kvm_x86_ops->has_wbinvd_exit())
			cpumask_set_cpu(cpu, vcpu->arch.wbinvd_dirty_mask);
		else if (vcpu->cpu != -1 && vcpu->cpu != cpu)
			smp_call_function_single(vcpu->cpu,
					wbinvd_ipi, NULL, 1);
	}

	kvm_x86_ops->vcpu_load(vcpu, cpu);

	/* Apply any externally detected TSC adjustments (due to suspend) */
	if (unlikely(vcpu->arch.tsc_offset_adjustment)) {
		adjust_tsc_offset_host(vcpu, vcpu->arch.tsc_offset_adjustment);
		vcpu->arch.tsc_offset_adjustment = 0;
		set_bit(KVM_REQ_CLOCK_UPDATE, &vcpu->requests);
	}

	if (unlikely(vcpu->cpu != cpu) || check_tsc_unstable()) {
		s64 tsc_delta = !vcpu->arch.last_host_tsc ? 0 :
				native_read_tsc() - vcpu->arch.last_host_tsc;
		if (tsc_delta < 0)
			mark_tsc_unstable("KVM discovered backwards TSC");
		if (check_tsc_unstable()) {
			u64 offset = kvm_x86_ops->compute_tsc_offset(vcpu,
						vcpu->arch.last_guest_tsc);
			kvm_x86_ops->write_tsc_offset(vcpu, offset);
			vcpu->arch.tsc_catchup = 1;
		}
		/*
		 * On a host with synchronized TSC, there is no need to update
		 * kvmclock on vcpu->cpu migration
		 */
		if (!vcpu->kvm->arch.use_master_clock || vcpu->cpu == -1)
			kvm_make_request(KVM_REQ_CLOCK_UPDATE, vcpu);
		if (vcpu->cpu != cpu)
			kvm_migrate_timers(vcpu);
		vcpu->cpu = cpu;
	}

	accumulate_steal_time(vcpu);
	kvm_make_request(KVM_REQ_STEAL_UPDATE, vcpu);
}

void kvm_arch_vcpu_put(struct kvm_vcpu *vcpu)
{
	kvm_x86_ops->vcpu_put(vcpu);
	kvm_put_guest_fpu(vcpu);
	vcpu->arch.last_host_tsc = native_read_tsc();
}

static int kvm_vcpu_ioctl_get_lapic(struct kvm_vcpu *vcpu,
				    struct kvm_lapic_state *s)
{
	memcpy(s->regs, vcpu->arch.apic->regs, sizeof *s);

	return 0;
}

static int kvm_vcpu_ioctl_set_lapic(struct kvm_vcpu *vcpu,
				    struct kvm_lapic_state *s)
{
	kvm_apic_post_state_restore(vcpu, s);
	update_cr8_intercept(vcpu);

	return 0;
}

static int kvm_vcpu_ioctl_interrupt(struct kvm_vcpu *vcpu,
				    struct kvm_interrupt *irq)
{
	if (irq->irq < 0 || irq->irq >= KVM_NR_INTERRUPTS)
		return -EINVAL;
	if (irqchip_in_kernel(vcpu->kvm))
		return -ENXIO;

	kvm_queue_interrupt(vcpu, irq->irq, false);
	kvm_make_request(KVM_REQ_EVENT, vcpu);

	return 0;
}

static int kvm_vcpu_ioctl_nmi(struct kvm_vcpu *vcpu)
{
	kvm_inject_nmi(vcpu);

	return 0;
}

static int vcpu_ioctl_tpr_access_reporting(struct kvm_vcpu *vcpu,
					   struct kvm_tpr_access_ctl *tac)
{
	if (tac->flags)
		return -EINVAL;
	vcpu->arch.tpr_access_reporting = !!tac->enabled;
	return 0;
}

static int kvm_vcpu_ioctl_x86_setup_mce(struct kvm_vcpu *vcpu,
					u64 mcg_cap)
{
	int r;
	unsigned bank_num = mcg_cap & 0xff, bank;

	r = -EINVAL;
	if (!bank_num || bank_num >= KVM_MAX_MCE_BANKS)
		goto out;
	if (mcg_cap & ~(KVM_MCE_CAP_SUPPORTED | 0xff | 0xff0000))
		goto out;
	r = 0;
	vcpu->arch.mcg_cap = mcg_cap;
	/* Init IA32_MCG_CTL to all 1s */
	if (mcg_cap & MCG_CTL_P)
		vcpu->arch.mcg_ctl = ~(u64)0;
	/* Init IA32_MCi_CTL to all 1s */
	for (bank = 0; bank < bank_num; bank++)
		vcpu->arch.mce_banks[bank*4] = ~(u64)0;
out:
	return r;
}

static int kvm_vcpu_ioctl_x86_set_mce(struct kvm_vcpu *vcpu,
				      struct kvm_x86_mce *mce)
{
	u64 mcg_cap = vcpu->arch.mcg_cap;
	unsigned bank_num = mcg_cap & 0xff;
	u64 *banks = vcpu->arch.mce_banks;

	if (mce->bank >= bank_num || !(mce->status & MCI_STATUS_VAL))
		return -EINVAL;
	/*
	 * if IA32_MCG_CTL is not all 1s, the uncorrected error
	 * reporting is disabled
	 */
	if ((mce->status & MCI_STATUS_UC) && (mcg_cap & MCG_CTL_P) &&
	    vcpu->arch.mcg_ctl != ~(u64)0)
		return 0;
	banks += 4 * mce->bank;
	/*
	 * if IA32_MCi_CTL is not all 1s, the uncorrected error
	 * reporting is disabled for the bank
	 */
	if ((mce->status & MCI_STATUS_UC) && banks[0] != ~(u64)0)
		return 0;
	if (mce->status & MCI_STATUS_UC) {
		if ((vcpu->arch.mcg_status & MCG_STATUS_MCIP) ||
		    !kvm_read_cr4_bits(vcpu, X86_CR4_MCE)) {
			kvm_make_request(KVM_REQ_TRIPLE_FAULT, vcpu);
			return 0;
		}
		if (banks[1] & MCI_STATUS_VAL)
			mce->status |= MCI_STATUS_OVER;
		banks[2] = mce->addr;
		banks[3] = mce->misc;
		vcpu->arch.mcg_status = mce->mcg_status;
		banks[1] = mce->status;
		kvm_queue_exception(vcpu, MC_VECTOR);
	} else if (!(banks[1] & MCI_STATUS_VAL)
		   || !(banks[1] & MCI_STATUS_UC)) {
		if (banks[1] & MCI_STATUS_VAL)
			mce->status |= MCI_STATUS_OVER;
		banks[2] = mce->addr;
		banks[3] = mce->misc;
		banks[1] = mce->status;
	} else
		banks[1] |= MCI_STATUS_OVER;
	return 0;
}

static void kvm_vcpu_ioctl_x86_get_vcpu_events(struct kvm_vcpu *vcpu,
					       struct kvm_vcpu_events *events)
{
	process_nmi(vcpu);
	events->exception.injected =
		vcpu->arch.exception.pending &&
		!kvm_exception_is_soft(vcpu->arch.exception.nr);
	events->exception.nr = vcpu->arch.exception.nr;
	events->exception.has_error_code = vcpu->arch.exception.has_error_code;
	events->exception.pad = 0;
	events->exception.error_code = vcpu->arch.exception.error_code;

	events->interrupt.injected =
		vcpu->arch.interrupt.pending && !vcpu->arch.interrupt.soft;
	events->interrupt.nr = vcpu->arch.interrupt.nr;
	events->interrupt.soft = 0;
	events->interrupt.shadow =
		kvm_x86_ops->get_interrupt_shadow(vcpu,
			KVM_X86_SHADOW_INT_MOV_SS | KVM_X86_SHADOW_INT_STI);

	events->nmi.injected = vcpu->arch.nmi_injected;
	events->nmi.pending = vcpu->arch.nmi_pending != 0;
	events->nmi.masked = kvm_x86_ops->get_nmi_mask(vcpu);
	events->nmi.pad = 0;

	events->sipi_vector = vcpu->arch.sipi_vector;

	events->flags = (KVM_VCPUEVENT_VALID_NMI_PENDING
			 | KVM_VCPUEVENT_VALID_SIPI_VECTOR
			 | KVM_VCPUEVENT_VALID_SHADOW);
	memset(&events->reserved, 0, sizeof(events->reserved));
}

static int kvm_vcpu_ioctl_x86_set_vcpu_events(struct kvm_vcpu *vcpu,
					      struct kvm_vcpu_events *events)
{
	if (events->flags & ~(KVM_VCPUEVENT_VALID_NMI_PENDING
			      | KVM_VCPUEVENT_VALID_SIPI_VECTOR
			      | KVM_VCPUEVENT_VALID_SHADOW))
		return -EINVAL;

	process_nmi(vcpu);
	vcpu->arch.exception.pending = events->exception.injected;
	vcpu->arch.exception.nr = events->exception.nr;
	vcpu->arch.exception.has_error_code = events->exception.has_error_code;
	vcpu->arch.exception.error_code = events->exception.error_code;

	vcpu->arch.interrupt.pending = events->interrupt.injected;
	vcpu->arch.interrupt.nr = events->interrupt.nr;
	vcpu->arch.interrupt.soft = events->interrupt.soft;
	if (events->flags & KVM_VCPUEVENT_VALID_SHADOW)
		kvm_x86_ops->set_interrupt_shadow(vcpu,
						  events->interrupt.shadow);

	vcpu->arch.nmi_injected = events->nmi.injected;
	if (events->flags & KVM_VCPUEVENT_VALID_NMI_PENDING)
		vcpu->arch.nmi_pending = events->nmi.pending;
	kvm_x86_ops->set_nmi_mask(vcpu, events->nmi.masked);

	if (events->flags & KVM_VCPUEVENT_VALID_SIPI_VECTOR)
		vcpu->arch.sipi_vector = events->sipi_vector;

	kvm_make_request(KVM_REQ_EVENT, vcpu);

	return 0;
}

static void kvm_vcpu_ioctl_x86_get_debugregs(struct kvm_vcpu *vcpu,
					     struct kvm_debugregs *dbgregs)
{
	memcpy(dbgregs->db, vcpu->arch.db, sizeof(vcpu->arch.db));
	dbgregs->dr6 = vcpu->arch.dr6;
	dbgregs->dr7 = vcpu->arch.dr7;
	dbgregs->flags = 0;
	memset(&dbgregs->reserved, 0, sizeof(dbgregs->reserved));
}

static int kvm_vcpu_ioctl_x86_set_debugregs(struct kvm_vcpu *vcpu,
					    struct kvm_debugregs *dbgregs)
{
	if (dbgregs->flags)
		return -EINVAL;

	memcpy(vcpu->arch.db, dbgregs->db, sizeof(vcpu->arch.db));
	vcpu->arch.dr6 = dbgregs->dr6;
	vcpu->arch.dr7 = dbgregs->dr7;

	return 0;
}

static void kvm_vcpu_ioctl_x86_get_xsave(struct kvm_vcpu *vcpu,
					 struct kvm_xsave *guest_xsave)
{
	if (cpu_has_xsave)
		memcpy(guest_xsave->region,
			&vcpu->arch.guest_fpu.state->xsave,
			xstate_size);
	else {
		memcpy(guest_xsave->region,
			&vcpu->arch.guest_fpu.state->fxsave,
			sizeof(struct i387_fxsave_struct));
		*(u64 *)&guest_xsave->region[XSAVE_HDR_OFFSET / sizeof(u32)] =
			XSTATE_FPSSE;
	}
}

static int kvm_vcpu_ioctl_x86_set_xsave(struct kvm_vcpu *vcpu,
					struct kvm_xsave *guest_xsave)
{
	u64 xstate_bv =
		*(u64 *)&guest_xsave->region[XSAVE_HDR_OFFSET / sizeof(u32)];

	if (cpu_has_xsave)
		memcpy(&vcpu->arch.guest_fpu.state->xsave,
			guest_xsave->region, xstate_size);
	else {
		if (xstate_bv & ~XSTATE_FPSSE)
			return -EINVAL;
		memcpy(&vcpu->arch.guest_fpu.state->fxsave,
			guest_xsave->region, sizeof(struct i387_fxsave_struct));
	}
	return 0;
}

static void kvm_vcpu_ioctl_x86_get_xcrs(struct kvm_vcpu *vcpu,
					struct kvm_xcrs *guest_xcrs)
{
	if (!cpu_has_xsave) {
		guest_xcrs->nr_xcrs = 0;
		return;
	}

	guest_xcrs->nr_xcrs = 1;
	guest_xcrs->flags = 0;
	guest_xcrs->xcrs[0].xcr = XCR_XFEATURE_ENABLED_MASK;
	guest_xcrs->xcrs[0].value = vcpu->arch.xcr0;
}

static int kvm_vcpu_ioctl_x86_set_xcrs(struct kvm_vcpu *vcpu,
				       struct kvm_xcrs *guest_xcrs)
{
	int i, r = 0;

	if (!cpu_has_xsave)
		return -EINVAL;

	if (guest_xcrs->nr_xcrs > KVM_MAX_XCRS || guest_xcrs->flags)
		return -EINVAL;

	for (i = 0; i < guest_xcrs->nr_xcrs; i++)
		/* Only support XCR0 currently */
		if (guest_xcrs->xcrs[0].xcr == XCR_XFEATURE_ENABLED_MASK) {
			r = __kvm_set_xcr(vcpu, XCR_XFEATURE_ENABLED_MASK,
				guest_xcrs->xcrs[0].value);
			break;
		}
	if (r)
		r = -EINVAL;
	return r;
}

/*
 * kvm_set_guest_paused() indicates to the guest kernel that it has been
 * stopped by the hypervisor.  This function will be called from the host only.
 * EINVAL is returned when the host attempts to set the flag for a guest that
 * does not support pv clocks.
 */
static int kvm_set_guest_paused(struct kvm_vcpu *vcpu)
{
	if (!vcpu->arch.pv_time_enabled)
		return -EINVAL;
	vcpu->arch.pvclock_set_guest_stopped_request = true;
	kvm_make_request(KVM_REQ_CLOCK_UPDATE, vcpu);
	return 0;
}

long kvm_arch_vcpu_ioctl(struct file *filp,
			 unsigned int ioctl, unsigned long arg)
{
	struct kvm_vcpu *vcpu = filp->private_data;
	void __user *argp = (void __user *)arg;
	int r;
	union {
		struct kvm_lapic_state *lapic;
		struct kvm_xsave *xsave;
		struct kvm_xcrs *xcrs;
		void *buffer;
	} u;

	u.buffer = NULL;
	switch (ioctl) {
	case KVM_GET_LAPIC: {
		r = -EINVAL;
		if (!vcpu->arch.apic)
			goto out;
		u.lapic = kzalloc(sizeof(struct kvm_lapic_state), GFP_KERNEL);

		r = -ENOMEM;
		if (!u.lapic)
			goto out;
		r = kvm_vcpu_ioctl_get_lapic(vcpu, u.lapic);
		if (r)
			goto out;
		r = -EFAULT;
		if (copy_to_user(argp, u.lapic, sizeof(struct kvm_lapic_state)))
			goto out;
		r = 0;
		break;
	}
	case KVM_SET_LAPIC: {
		r = -EINVAL;
		if (!vcpu->arch.apic)
			goto out;
		u.lapic = memdup_user(argp, sizeof(*u.lapic));
		if (IS_ERR(u.lapic))
			return PTR_ERR(u.lapic);

		r = kvm_vcpu_ioctl_set_lapic(vcpu, u.lapic);
		break;
	}
	case KVM_INTERRUPT: {
		struct kvm_interrupt irq;

		r = -EFAULT;
		if (copy_from_user(&irq, argp, sizeof irq))
			goto out;
		r = kvm_vcpu_ioctl_interrupt(vcpu, &irq);
		break;
	}
	case KVM_NMI: {
		r = kvm_vcpu_ioctl_nmi(vcpu);
		break;
	}
	case KVM_SET_CPUID: {
		struct kvm_cpuid __user *cpuid_arg = argp;
		struct kvm_cpuid cpuid;

		r = -EFAULT;
		if (copy_from_user(&cpuid, cpuid_arg, sizeof cpuid))
			goto out;
		r = kvm_vcpu_ioctl_set_cpuid(vcpu, &cpuid, cpuid_arg->entries);
		break;
	}
	case KVM_SET_CPUID2: {
		struct kvm_cpuid2 __user *cpuid_arg = argp;
		struct kvm_cpuid2 cpuid;

		r = -EFAULT;
		if (copy_from_user(&cpuid, cpuid_arg, sizeof cpuid))
			goto out;
		r = kvm_vcpu_ioctl_set_cpuid2(vcpu, &cpuid,
					      cpuid_arg->entries);
		break;
	}
	case KVM_GET_CPUID2: {
		struct kvm_cpuid2 __user *cpuid_arg = argp;
		struct kvm_cpuid2 cpuid;

		r = -EFAULT;
		if (copy_from_user(&cpuid, cpuid_arg, sizeof cpuid))
			goto out;
		r = kvm_vcpu_ioctl_get_cpuid2(vcpu, &cpuid,
					      cpuid_arg->entries);
		if (r)
			goto out;
		r = -EFAULT;
		if (copy_to_user(cpuid_arg, &cpuid, sizeof cpuid))
			goto out;
		r = 0;
		break;
	}
	case KVM_GET_MSRS:
		r = msr_io(vcpu, argp, kvm_get_msr, 1);
		break;
	case KVM_SET_MSRS:
		r = msr_io(vcpu, argp, do_set_msr, 0);
		break;
	case KVM_TPR_ACCESS_REPORTING: {
		struct kvm_tpr_access_ctl tac;

		r = -EFAULT;
		if (copy_from_user(&tac, argp, sizeof tac))
			goto out;
		r = vcpu_ioctl_tpr_access_reporting(vcpu, &tac);
		if (r)
			goto out;
		r = -EFAULT;
		if (copy_to_user(argp, &tac, sizeof tac))
			goto out;
		r = 0;
		break;
	};
	case KVM_SET_VAPIC_ADDR: {
		struct kvm_vapic_addr va;

		r = -EINVAL;
		if (!irqchip_in_kernel(vcpu->kvm))
			goto out;
		r = -EFAULT;
		if (copy_from_user(&va, argp, sizeof va))
			goto out;
		r = 0;
		kvm_lapic_set_vapic_addr(vcpu, va.vapic_addr);
		break;
	}
	case KVM_X86_SETUP_MCE: {
		u64 mcg_cap;

		r = -EFAULT;
		if (copy_from_user(&mcg_cap, argp, sizeof mcg_cap))
			goto out;
		r = kvm_vcpu_ioctl_x86_setup_mce(vcpu, mcg_cap);
		break;
	}
	case KVM_X86_SET_MCE: {
		struct kvm_x86_mce mce;

		r = -EFAULT;
		if (copy_from_user(&mce, argp, sizeof mce))
			goto out;
		r = kvm_vcpu_ioctl_x86_set_mce(vcpu, &mce);
		break;
	}
	case KVM_GET_VCPU_EVENTS: {
		struct kvm_vcpu_events events;

		kvm_vcpu_ioctl_x86_get_vcpu_events(vcpu, &events);

		r = -EFAULT;
		if (copy_to_user(argp, &events, sizeof(struct kvm_vcpu_events)))
			break;
		r = 0;
		break;
	}
	case KVM_SET_VCPU_EVENTS: {
		struct kvm_vcpu_events events;

		r = -EFAULT;
		if (copy_from_user(&events, argp, sizeof(struct kvm_vcpu_events)))
			break;

		r = kvm_vcpu_ioctl_x86_set_vcpu_events(vcpu, &events);
		break;
	}
	case KVM_GET_DEBUGREGS: {
		struct kvm_debugregs dbgregs;

		kvm_vcpu_ioctl_x86_get_debugregs(vcpu, &dbgregs);

		r = -EFAULT;
		if (copy_to_user(argp, &dbgregs,
				 sizeof(struct kvm_debugregs)))
			break;
		r = 0;
		break;
	}
	case KVM_SET_DEBUGREGS: {
		struct kvm_debugregs dbgregs;

		r = -EFAULT;
		if (copy_from_user(&dbgregs, argp,
				   sizeof(struct kvm_debugregs)))
			break;

		r = kvm_vcpu_ioctl_x86_set_debugregs(vcpu, &dbgregs);
		break;
	}
	case KVM_GET_XSAVE: {
		u.xsave = kzalloc(sizeof(struct kvm_xsave), GFP_KERNEL);
		r = -ENOMEM;
		if (!u.xsave)
			break;

		kvm_vcpu_ioctl_x86_get_xsave(vcpu, u.xsave);

		r = -EFAULT;
		if (copy_to_user(argp, u.xsave, sizeof(struct kvm_xsave)))
			break;
		r = 0;
		break;
	}
	case KVM_SET_XSAVE: {
		u.xsave = memdup_user(argp, sizeof(*u.xsave));
		if (IS_ERR(u.xsave))
			return PTR_ERR(u.xsave);

		r = kvm_vcpu_ioctl_x86_set_xsave(vcpu, u.xsave);
		break;
	}
	case KVM_GET_XCRS: {
		u.xcrs = kzalloc(sizeof(struct kvm_xcrs), GFP_KERNEL);
		r = -ENOMEM;
		if (!u.xcrs)
			break;

		kvm_vcpu_ioctl_x86_get_xcrs(vcpu, u.xcrs);

		r = -EFAULT;
		if (copy_to_user(argp, u.xcrs,
				 sizeof(struct kvm_xcrs)))
			break;
		r = 0;
		break;
	}
	case KVM_SET_XCRS: {
		u.xcrs = memdup_user(argp, sizeof(*u.xcrs));
		if (IS_ERR(u.xcrs))
			return PTR_ERR(u.xcrs);

		r = kvm_vcpu_ioctl_x86_set_xcrs(vcpu, u.xcrs);
		break;
	}
	case KVM_SET_TSC_KHZ: {
		u32 user_tsc_khz;

		r = -EINVAL;
		user_tsc_khz = (u32)arg;

		if (user_tsc_khz >= kvm_max_guest_tsc_khz)
			goto out;

		if (user_tsc_khz == 0)
			user_tsc_khz = tsc_khz;

		kvm_set_tsc_khz(vcpu, user_tsc_khz);

		r = 0;
		goto out;
	}
	case KVM_GET_TSC_KHZ: {
		r = vcpu->arch.virtual_tsc_khz;
		goto out;
	}
	case KVM_KVMCLOCK_CTRL: {
		r = kvm_set_guest_paused(vcpu);
		goto out;
	}
	default:
		r = -EINVAL;
	}
out:
	kfree(u.buffer);
	return r;
}

int kvm_arch_vcpu_fault(struct kvm_vcpu *vcpu, struct vm_fault *vmf)
{
	return VM_FAULT_SIGBUS;
}

static int kvm_vm_ioctl_set_tss_addr(struct kvm *kvm, unsigned long addr)
{
	int ret;

	if (addr > (unsigned int)(-3 * PAGE_SIZE))
		return -EINVAL;
	ret = kvm_x86_ops->set_tss_addr(kvm, addr);
	return ret;
}

static int kvm_vm_ioctl_set_identity_map_addr(struct kvm *kvm,
					      u64 ident_addr)
{
	kvm->arch.ept_identity_map_addr = ident_addr;
	return 0;
}

static int kvm_vm_ioctl_set_nr_mmu_pages(struct kvm *kvm,
					  u32 kvm_nr_mmu_pages)
{
	if (kvm_nr_mmu_pages < KVM_MIN_ALLOC_MMU_PAGES)
		return -EINVAL;

	mutex_lock(&kvm->slots_lock);

	kvm_mmu_change_mmu_pages(kvm, kvm_nr_mmu_pages);
	kvm->arch.n_requested_mmu_pages = kvm_nr_mmu_pages;

	mutex_unlock(&kvm->slots_lock);
	return 0;
}

static int kvm_vm_ioctl_get_nr_mmu_pages(struct kvm *kvm)
{
	return kvm->arch.n_max_mmu_pages;
}

static int kvm_vm_ioctl_get_irqchip(struct kvm *kvm, struct kvm_irqchip *chip)
{
	int r;

	r = 0;
	switch (chip->chip_id) {
	case KVM_IRQCHIP_PIC_MASTER:
		memcpy(&chip->chip.pic,
			&pic_irqchip(kvm)->pics[0],
			sizeof(struct kvm_pic_state));
		break;
	case KVM_IRQCHIP_PIC_SLAVE:
		memcpy(&chip->chip.pic,
			&pic_irqchip(kvm)->pics[1],
			sizeof(struct kvm_pic_state));
		break;
	case KVM_IRQCHIP_IOAPIC:
		r = kvm_get_ioapic(kvm, &chip->chip.ioapic);
		break;
	default:
		r = -EINVAL;
		break;
	}
	return r;
}

static int kvm_vm_ioctl_set_irqchip(struct kvm *kvm, struct kvm_irqchip *chip)
{
	int r;

	r = 0;
	switch (chip->chip_id) {
	case KVM_IRQCHIP_PIC_MASTER:
		spin_lock(&pic_irqchip(kvm)->lock);
		memcpy(&pic_irqchip(kvm)->pics[0],
			&chip->chip.pic,
			sizeof(struct kvm_pic_state));
		spin_unlock(&pic_irqchip(kvm)->lock);
		break;
	case KVM_IRQCHIP_PIC_SLAVE:
		spin_lock(&pic_irqchip(kvm)->lock);
		memcpy(&pic_irqchip(kvm)->pics[1],
			&chip->chip.pic,
			sizeof(struct kvm_pic_state));
		spin_unlock(&pic_irqchip(kvm)->lock);
		break;
	case KVM_IRQCHIP_IOAPIC:
		r = kvm_set_ioapic(kvm, &chip->chip.ioapic);
		break;
	default:
		r = -EINVAL;
		break;
	}
	kvm_pic_update_irq(pic_irqchip(kvm));
	return r;
}

static int kvm_vm_ioctl_get_pit(struct kvm *kvm, struct kvm_pit_state *ps)
{
	int r = 0;

	mutex_lock(&kvm->arch.vpit->pit_state.lock);
	memcpy(ps, &kvm->arch.vpit->pit_state, sizeof(struct kvm_pit_state));
	mutex_unlock(&kvm->arch.vpit->pit_state.lock);
	return r;
}

static int kvm_vm_ioctl_set_pit(struct kvm *kvm, struct kvm_pit_state *ps)
{
	int r = 0;

	mutex_lock(&kvm->arch.vpit->pit_state.lock);
	memcpy(&kvm->arch.vpit->pit_state, ps, sizeof(struct kvm_pit_state));
	kvm_pit_load_count(kvm, 0, ps->channels[0].count, 0);
	mutex_unlock(&kvm->arch.vpit->pit_state.lock);
	return r;
}

static int kvm_vm_ioctl_get_pit2(struct kvm *kvm, struct kvm_pit_state2 *ps)
{
	int r = 0;

	mutex_lock(&kvm->arch.vpit->pit_state.lock);
	memcpy(ps->channels, &kvm->arch.vpit->pit_state.channels,
		sizeof(ps->channels));
	ps->flags = kvm->arch.vpit->pit_state.flags;
	mutex_unlock(&kvm->arch.vpit->pit_state.lock);
	memset(&ps->reserved, 0, sizeof(ps->reserved));
	return r;
}

static int kvm_vm_ioctl_set_pit2(struct kvm *kvm, struct kvm_pit_state2 *ps)
{
	int r = 0, start = 0;
	u32 prev_legacy, cur_legacy;
	mutex_lock(&kvm->arch.vpit->pit_state.lock);
	prev_legacy = kvm->arch.vpit->pit_state.flags & KVM_PIT_FLAGS_HPET_LEGACY;
	cur_legacy = ps->flags & KVM_PIT_FLAGS_HPET_LEGACY;
	if (!prev_legacy && cur_legacy)
		start = 1;
	memcpy(&kvm->arch.vpit->pit_state.channels, &ps->channels,
	       sizeof(kvm->arch.vpit->pit_state.channels));
	kvm->arch.vpit->pit_state.flags = ps->flags;
	kvm_pit_load_count(kvm, 0, kvm->arch.vpit->pit_state.channels[0].count, start);
	mutex_unlock(&kvm->arch.vpit->pit_state.lock);
	return r;
}

static int kvm_vm_ioctl_reinject(struct kvm *kvm,
				 struct kvm_reinject_control *control)
{
	if (!kvm->arch.vpit)
		return -ENXIO;
	mutex_lock(&kvm->arch.vpit->pit_state.lock);
	kvm->arch.vpit->pit_state.reinject = control->pit_reinject;
	mutex_unlock(&kvm->arch.vpit->pit_state.lock);
	return 0;
}

/**
 * kvm_vm_ioctl_get_dirty_log - get and clear the log of dirty pages in a slot
 * @kvm: kvm instance
 * @log: slot id and address to which we copy the log
 *
 * We need to keep it in mind that VCPU threads can write to the bitmap
 * concurrently.  So, to avoid losing data, we keep the following order for
 * each bit:
 *
 *   1. Take a snapshot of the bit and clear it if needed.
 *   2. Write protect the corresponding page.
 *   3. Flush TLB's if needed.
 *   4. Copy the snapshot to the userspace.
 *
 * Between 2 and 3, the guest may write to the page using the remaining TLB
 * entry.  This is not a problem because the page will be reported dirty at
 * step 4 using the snapshot taken before and step 3 ensures that successive
 * writes will be logged for the next call.
 */
int kvm_vm_ioctl_get_dirty_log(struct kvm *kvm, struct kvm_dirty_log *log)
{
	int r;
	struct kvm_memory_slot *memslot;
	unsigned long n, i;
	unsigned long *dirty_bitmap;
	unsigned long *dirty_bitmap_buffer;
	bool is_dirty = false;

	mutex_lock(&kvm->slots_lock);

	r = -EINVAL;
	if (log->slot >= KVM_USER_MEM_SLOTS)
		goto out;

	memslot = id_to_memslot(kvm->memslots, log->slot);

	dirty_bitmap = memslot->dirty_bitmap;
	r = -ENOENT;
	if (!dirty_bitmap)
		goto out;

	n = kvm_dirty_bitmap_bytes(memslot);

	dirty_bitmap_buffer = dirty_bitmap + n / sizeof(long);
	memset(dirty_bitmap_buffer, 0, n);

	spin_lock(&kvm->mmu_lock);

	for (i = 0; i < n / sizeof(long); i++) {
		unsigned long mask;
		gfn_t offset;

		if (!dirty_bitmap[i])
			continue;

		is_dirty = true;

		mask = xchg(&dirty_bitmap[i], 0);
		dirty_bitmap_buffer[i] = mask;

		offset = i * BITS_PER_LONG;
		kvm_mmu_write_protect_pt_masked(kvm, memslot, offset, mask);
	}
	if (is_dirty)
		kvm_flush_remote_tlbs(kvm);

	spin_unlock(&kvm->mmu_lock);

	r = -EFAULT;
	if (copy_to_user(log->dirty_bitmap, dirty_bitmap_buffer, n))
		goto out;

	r = 0;
out:
	mutex_unlock(&kvm->slots_lock);
	return r;
}

int kvm_vm_ioctl_irq_line(struct kvm *kvm, struct kvm_irq_level *irq_event)
{
	if (!irqchip_in_kernel(kvm))
		return -ENXIO;

	irq_event->status = kvm_set_irq(kvm, KVM_USERSPACE_IRQ_SOURCE_ID,
					irq_event->irq, irq_event->level);
	return 0;
}

long kvm_arch_vm_ioctl(struct file *filp,
		       unsigned int ioctl, unsigned long arg)
{
	struct kvm *kvm = filp->private_data;
	void __user *argp = (void __user *)arg;
	int r = -ENOTTY;
	/*
	 * This union makes it completely explicit to gcc-3.x
	 * that these two variables' stack usage should be
	 * combined, not added together.
	 */
	union {
		struct kvm_pit_state ps;
		struct kvm_pit_state2 ps2;
		struct kvm_pit_config pit_config;
	} u;

	switch (ioctl) {
	case KVM_SET_TSS_ADDR:
		r = kvm_vm_ioctl_set_tss_addr(kvm, arg);
		break;
	case KVM_SET_IDENTITY_MAP_ADDR: {
		u64 ident_addr;

		r = -EFAULT;
		if (copy_from_user(&ident_addr, argp, sizeof ident_addr))
			goto out;
		r = kvm_vm_ioctl_set_identity_map_addr(kvm, ident_addr);
		break;
	}
	case KVM_SET_NR_MMU_PAGES:
		r = kvm_vm_ioctl_set_nr_mmu_pages(kvm, arg);
		break;
	case KVM_GET_NR_MMU_PAGES:
		r = kvm_vm_ioctl_get_nr_mmu_pages(kvm);
		break;
	case KVM_CREATE_IRQCHIP: {
		struct kvm_pic *vpic;

		mutex_lock(&kvm->lock);
		r = -EEXIST;
		if (kvm->arch.vpic)
			goto create_irqchip_unlock;
		r = -EINVAL;
		if (atomic_read(&kvm->online_vcpus))
			goto create_irqchip_unlock;
		r = -ENOMEM;
		vpic = kvm_create_pic(kvm);
		if (vpic) {
			r = kvm_ioapic_init(kvm);
			if (r) {
				mutex_lock(&kvm->slots_lock);
				kvm_io_bus_unregister_dev(kvm, KVM_PIO_BUS,
							  &vpic->dev_master);
				kvm_io_bus_unregister_dev(kvm, KVM_PIO_BUS,
							  &vpic->dev_slave);
				kvm_io_bus_unregister_dev(kvm, KVM_PIO_BUS,
							  &vpic->dev_eclr);
				mutex_unlock(&kvm->slots_lock);
				kfree(vpic);
				goto create_irqchip_unlock;
			}
		} else
			goto create_irqchip_unlock;
		smp_wmb();
		kvm->arch.vpic = vpic;
		smp_wmb();
		r = kvm_setup_default_irq_routing(kvm);
		if (r) {
			mutex_lock(&kvm->slots_lock);
			mutex_lock(&kvm->irq_lock);
			kvm_ioapic_destroy(kvm);
			kvm_destroy_pic(kvm);
			mutex_unlock(&kvm->irq_lock);
			mutex_unlock(&kvm->slots_lock);
		}
	create_irqchip_unlock:
		mutex_unlock(&kvm->lock);
		break;
	}
	case KVM_CREATE_PIT:
		u.pit_config.flags = KVM_PIT_SPEAKER_DUMMY;
		goto create_pit;
	case KVM_CREATE_PIT2:
		r = -EFAULT;
		if (copy_from_user(&u.pit_config, argp,
				   sizeof(struct kvm_pit_config)))
			goto out;
	create_pit:
		mutex_lock(&kvm->slots_lock);
		r = -EEXIST;
		if (kvm->arch.vpit)
			goto create_pit_unlock;
		r = -ENOMEM;
		kvm->arch.vpit = kvm_create_pit(kvm, u.pit_config.flags);
		if (kvm->arch.vpit)
			r = 0;
	create_pit_unlock:
		mutex_unlock(&kvm->slots_lock);
		break;
	case KVM_GET_IRQCHIP: {
		/* 0: PIC master, 1: PIC slave, 2: IOAPIC */
		struct kvm_irqchip *chip;

		chip = memdup_user(argp, sizeof(*chip));
		if (IS_ERR(chip)) {
			r = PTR_ERR(chip);
			goto out;
		}

		r = -ENXIO;
		if (!irqchip_in_kernel(kvm))
			goto get_irqchip_out;
		r = kvm_vm_ioctl_get_irqchip(kvm, chip);
		if (r)
			goto get_irqchip_out;
		r = -EFAULT;
		if (copy_to_user(argp, chip, sizeof *chip))
			goto get_irqchip_out;
		r = 0;
	get_irqchip_out:
		kfree(chip);
		break;
	}
	case KVM_SET_IRQCHIP: {
		/* 0: PIC master, 1: PIC slave, 2: IOAPIC */
		struct kvm_irqchip *chip;

		chip = memdup_user(argp, sizeof(*chip));
		if (IS_ERR(chip)) {
			r = PTR_ERR(chip);
			goto out;
		}

		r = -ENXIO;
		if (!irqchip_in_kernel(kvm))
			goto set_irqchip_out;
		r = kvm_vm_ioctl_set_irqchip(kvm, chip);
		if (r)
			goto set_irqchip_out;
		r = 0;
	set_irqchip_out:
		kfree(chip);
		break;
	}
	case KVM_GET_PIT: {
		r = -EFAULT;
		if (copy_from_user(&u.ps, argp, sizeof(struct kvm_pit_state)))
			goto out;
		r = -ENXIO;
		if (!kvm->arch.vpit)
			goto out;
		r = kvm_vm_ioctl_get_pit(kvm, &u.ps);
		if (r)
			goto out;
		r = -EFAULT;
		if (copy_to_user(argp, &u.ps, sizeof(struct kvm_pit_state)))
			goto out;
		r = 0;
		break;
	}
	case KVM_SET_PIT: {
		r = -EFAULT;
		if (copy_from_user(&u.ps, argp, sizeof u.ps))
			goto out;
		r = -ENXIO;
		if (!kvm->arch.vpit)
			goto out;
		r = kvm_vm_ioctl_set_pit(kvm, &u.ps);
		break;
	}
	case KVM_GET_PIT2: {
		r = -ENXIO;
		if (!kvm->arch.vpit)
			goto out;
		r = kvm_vm_ioctl_get_pit2(kvm, &u.ps2);
		if (r)
			goto out;
		r = -EFAULT;
		if (copy_to_user(argp, &u.ps2, sizeof(u.ps2)))
			goto out;
		r = 0;
		break;
	}
	case KVM_SET_PIT2: {
		r = -EFAULT;
		if (copy_from_user(&u.ps2, argp, sizeof(u.ps2)))
			goto out;
		r = -ENXIO;
		if (!kvm->arch.vpit)
			goto out;
		r = kvm_vm_ioctl_set_pit2(kvm, &u.ps2);
		break;
	}
	case KVM_REINJECT_CONTROL: {
		struct kvm_reinject_control control;
		r =  -EFAULT;
		if (copy_from_user(&control, argp, sizeof(control)))
			goto out;
		r = kvm_vm_ioctl_reinject(kvm, &control);
		break;
	}
	case KVM_XEN_HVM_CONFIG: {
		r = -EFAULT;
		if (copy_from_user(&kvm->arch.xen_hvm_config, argp,
				   sizeof(struct kvm_xen_hvm_config)))
			goto out;
		r = -EINVAL;
		if (kvm->arch.xen_hvm_config.flags)
			goto out;
		r = 0;
		break;
	}
	case KVM_SET_CLOCK: {
		struct kvm_clock_data user_ns;
		u64 now_ns;
		s64 delta;

		r = -EFAULT;
		if (copy_from_user(&user_ns, argp, sizeof(user_ns)))
			goto out;

		r = -EINVAL;
		if (user_ns.flags)
			goto out;

		r = 0;
		local_irq_disable();
		now_ns = get_kernel_ns();
		delta = user_ns.clock - now_ns;
		local_irq_enable();
		kvm->arch.kvmclock_offset = delta;
		break;
	}
	case KVM_GET_CLOCK: {
		struct kvm_clock_data user_ns;
		u64 now_ns;

		local_irq_disable();
		now_ns = get_kernel_ns();
		user_ns.clock = kvm->arch.kvmclock_offset + now_ns;
		local_irq_enable();
		user_ns.flags = 0;
		memset(&user_ns.pad, 0, sizeof(user_ns.pad));

		r = -EFAULT;
		if (copy_to_user(argp, &user_ns, sizeof(user_ns)))
			goto out;
		r = 0;
		break;
	}

	default:
		;
	}
out:
	return r;
}

static void kvm_init_msr_list(void)
{
	u32 dummy[2];
	unsigned i, j;

	/* skip the first msrs in the list. KVM-specific */
	for (i = j = KVM_SAVE_MSRS_BEGIN; i < ARRAY_SIZE(msrs_to_save); i++) {
		if (rdmsr_safe(msrs_to_save[i], &dummy[0], &dummy[1]) < 0)
			continue;
		if (j < i)
			msrs_to_save[j] = msrs_to_save[i];
		j++;
	}
	num_msrs_to_save = j;
}

static int vcpu_mmio_write(struct kvm_vcpu *vcpu, gpa_t addr, int len,
			   const void *v)
{
	int handled = 0;
	int n;

	do {
		n = min(len, 8);
		if (!(vcpu->arch.apic &&
		      !kvm_iodevice_write(&vcpu->arch.apic->dev, addr, n, v))
		    && kvm_io_bus_write(vcpu->kvm, KVM_MMIO_BUS, addr, n, v))
			break;
		handled += n;
		addr += n;
		len -= n;
		v += n;
	} while (len);

	return handled;
}

static int vcpu_mmio_read(struct kvm_vcpu *vcpu, gpa_t addr, int len, void *v)
{
	int handled = 0;
	int n;

	do {
		n = min(len, 8);
		if (!(vcpu->arch.apic &&
		      !kvm_iodevice_read(&vcpu->arch.apic->dev, addr, n, v))
		    && kvm_io_bus_read(vcpu->kvm, KVM_MMIO_BUS, addr, n, v))
			break;
		trace_kvm_mmio(KVM_TRACE_MMIO_READ, n, addr, *(u64 *)v);
		handled += n;
		addr += n;
		len -= n;
		v += n;
	} while (len);

	return handled;
}

static void kvm_set_segment(struct kvm_vcpu *vcpu,
			struct kvm_segment *var, int seg)
{
	kvm_x86_ops->set_segment(vcpu, var, seg);
}

void kvm_get_segment(struct kvm_vcpu *vcpu,
		     struct kvm_segment *var, int seg)
{
	kvm_x86_ops->get_segment(vcpu, var, seg);
}

gpa_t translate_nested_gpa(struct kvm_vcpu *vcpu, gpa_t gpa, u32 access)
{
	gpa_t t_gpa;
	struct x86_exception exception;

	BUG_ON(!mmu_is_nested(vcpu));

	/* NPT walks are always user-walks */
	access |= PFERR_USER_MASK;
	t_gpa  = vcpu->arch.mmu.gva_to_gpa(vcpu, gpa, access, &exception);

	return t_gpa;
}

gpa_t kvm_mmu_gva_to_gpa_read(struct kvm_vcpu *vcpu, gva_t gva,
			      struct x86_exception *exception)
{
	u32 access = (kvm_x86_ops->get_cpl(vcpu) == 3) ? PFERR_USER_MASK : 0;
	return vcpu->arch.walk_mmu->gva_to_gpa(vcpu, gva, access, exception);
}

 gpa_t kvm_mmu_gva_to_gpa_fetch(struct kvm_vcpu *vcpu, gva_t gva,
				struct x86_exception *exception)
{
	u32 access = (kvm_x86_ops->get_cpl(vcpu) == 3) ? PFERR_USER_MASK : 0;
	access |= PFERR_FETCH_MASK;
	return vcpu->arch.walk_mmu->gva_to_gpa(vcpu, gva, access, exception);
}

gpa_t kvm_mmu_gva_to_gpa_write(struct kvm_vcpu *vcpu, gva_t gva,
			       struct x86_exception *exception)
{
	u32 access = (kvm_x86_ops->get_cpl(vcpu) == 3) ? PFERR_USER_MASK : 0;
	access |= PFERR_WRITE_MASK;
	return vcpu->arch.walk_mmu->gva_to_gpa(vcpu, gva, access, exception);
}

/* uses this to access any guest's mapped memory without checking CPL */
gpa_t kvm_mmu_gva_to_gpa_system(struct kvm_vcpu *vcpu, gva_t gva,
				struct x86_exception *exception)
{
	return vcpu->arch.walk_mmu->gva_to_gpa(vcpu, gva, 0, exception);
}

static int kvm_read_guest_virt_helper(gva_t addr, void *val, unsigned int bytes,
				      struct kvm_vcpu *vcpu, u32 access,
				      struct x86_exception *exception)
{
	void *data = val;
	int r = X86EMUL_CONTINUE;

	while (bytes) {
		gpa_t gpa = vcpu->arch.walk_mmu->gva_to_gpa(vcpu, addr, access,
							    exception);
		unsigned offset = addr & (PAGE_SIZE-1);
		unsigned toread = min(bytes, (unsigned)PAGE_SIZE - offset);
		int ret;

		if (gpa == UNMAPPED_GVA)
			return X86EMUL_PROPAGATE_FAULT;
		ret = kvm_read_guest(vcpu->kvm, gpa, data, toread);
		if (ret < 0) {
			r = X86EMUL_IO_NEEDED;
			goto out;
		}

		bytes -= toread;
		data += toread;
		addr += toread;
	}
out:
	return r;
}

/* used for instruction fetching */
static int kvm_fetch_guest_virt(struct x86_emulate_ctxt *ctxt,
				gva_t addr, void *val, unsigned int bytes,
				struct x86_exception *exception)
{
	struct kvm_vcpu *vcpu = emul_to_vcpu(ctxt);
	u32 access = (kvm_x86_ops->get_cpl(vcpu) == 3) ? PFERR_USER_MASK : 0;

	return kvm_read_guest_virt_helper(addr, val, bytes, vcpu,
					  access | PFERR_FETCH_MASK,
					  exception);
}

int kvm_read_guest_virt(struct x86_emulate_ctxt *ctxt,
			       gva_t addr, void *val, unsigned int bytes,
			       struct x86_exception *exception)
{
	struct kvm_vcpu *vcpu = emul_to_vcpu(ctxt);
	u32 access = (kvm_x86_ops->get_cpl(vcpu) == 3) ? PFERR_USER_MASK : 0;

	return kvm_read_guest_virt_helper(addr, val, bytes, vcpu, access,
					  exception);
}
EXPORT_SYMBOL_GPL(kvm_read_guest_virt);

static int kvm_read_guest_virt_system(struct x86_emulate_ctxt *ctxt,
				      gva_t addr, void *val, unsigned int bytes,
				      struct x86_exception *exception)
{
	struct kvm_vcpu *vcpu = emul_to_vcpu(ctxt);
	return kvm_read_guest_virt_helper(addr, val, bytes, vcpu, 0, exception);
}

int kvm_write_guest_virt_system(struct x86_emulate_ctxt *ctxt,
				       gva_t addr, void *val,
				       unsigned int bytes,
				       struct x86_exception *exception)
{
	struct kvm_vcpu *vcpu = emul_to_vcpu(ctxt);
	void *data = val;
	int r = X86EMUL_CONTINUE;

	while (bytes) {
		gpa_t gpa =  vcpu->arch.walk_mmu->gva_to_gpa(vcpu, addr,
							     PFERR_WRITE_MASK,
							     exception);
		unsigned offset = addr & (PAGE_SIZE-1);
		unsigned towrite = min(bytes, (unsigned)PAGE_SIZE - offset);
		int ret;

		if (gpa == UNMAPPED_GVA)
			return X86EMUL_PROPAGATE_FAULT;
		ret = kvm_write_guest(vcpu->kvm, gpa, data, towrite);
		if (ret < 0) {
			r = X86EMUL_IO_NEEDED;
			goto out;
		}

		bytes -= towrite;
		data += towrite;
		addr += towrite;
	}
out:
	return r;
}
EXPORT_SYMBOL_GPL(kvm_write_guest_virt_system);

static int vcpu_mmio_gva_to_gpa(struct kvm_vcpu *vcpu, unsigned long gva,
				gpa_t *gpa, struct x86_exception *exception,
				bool write)
{
	u32 access = ((kvm_x86_ops->get_cpl(vcpu) == 3) ? PFERR_USER_MASK : 0)
		| (write ? PFERR_WRITE_MASK : 0);

	if (vcpu_match_mmio_gva(vcpu, gva)
	    && !permission_fault(vcpu->arch.walk_mmu, vcpu->arch.access, access)) {
		*gpa = vcpu->arch.mmio_gfn << PAGE_SHIFT |
					(gva & (PAGE_SIZE - 1));
		trace_vcpu_match_mmio(gva, *gpa, write, false);
		return 1;
	}

	*gpa = vcpu->arch.walk_mmu->gva_to_gpa(vcpu, gva, access, exception);

	if (*gpa == UNMAPPED_GVA)
		return -1;

	/* For APIC access vmexit */
	if ((*gpa & PAGE_MASK) == APIC_DEFAULT_PHYS_BASE)
		return 1;

	if (vcpu_match_mmio_gpa(vcpu, *gpa)) {
		trace_vcpu_match_mmio(gva, *gpa, write, true);
		return 1;
	}

	return 0;
}

int emulator_write_phys(struct kvm_vcpu *vcpu, gpa_t gpa,
			const void *val, int bytes)
{
	int ret;

	ret = kvm_write_guest(vcpu->kvm, gpa, val, bytes);
	if (ret < 0)
		return 0;
	kvm_mmu_pte_write(vcpu, gpa, val, bytes);
	return 1;
}

struct read_write_emulator_ops {
	int (*read_write_prepare)(struct kvm_vcpu *vcpu, void *val,
				  int bytes);
	int (*read_write_emulate)(struct kvm_vcpu *vcpu, gpa_t gpa,
				  void *val, int bytes);
	int (*read_write_mmio)(struct kvm_vcpu *vcpu, gpa_t gpa,
			       int bytes, void *val);
	int (*read_write_exit_mmio)(struct kvm_vcpu *vcpu, gpa_t gpa,
				    void *val, int bytes);
	bool write;
};

static int read_prepare(struct kvm_vcpu *vcpu, void *val, int bytes)
{
	if (vcpu->mmio_read_completed) {
		trace_kvm_mmio(KVM_TRACE_MMIO_READ, bytes,
			       vcpu->mmio_fragments[0].gpa, *(u64 *)val);
		vcpu->mmio_read_completed = 0;
		return 1;
	}

	return 0;
}

static int read_emulate(struct kvm_vcpu *vcpu, gpa_t gpa,
			void *val, int bytes)
{
	return !kvm_read_guest(vcpu->kvm, gpa, val, bytes);
}

static int write_emulate(struct kvm_vcpu *vcpu, gpa_t gpa,
			 void *val, int bytes)
{
	return emulator_write_phys(vcpu, gpa, val, bytes);
}

static int write_mmio(struct kvm_vcpu *vcpu, gpa_t gpa, int bytes, void *val)
{
	trace_kvm_mmio(KVM_TRACE_MMIO_WRITE, bytes, gpa, *(u64 *)val);
	return vcpu_mmio_write(vcpu, gpa, bytes, val);
}

static int read_exit_mmio(struct kvm_vcpu *vcpu, gpa_t gpa,
			  void *val, int bytes)
{
	trace_kvm_mmio(KVM_TRACE_MMIO_READ_UNSATISFIED, bytes, gpa, 0);
	return X86EMUL_IO_NEEDED;
}

static int write_exit_mmio(struct kvm_vcpu *vcpu, gpa_t gpa,
			   void *val, int bytes)
{
	struct kvm_mmio_fragment *frag = &vcpu->mmio_fragments[0];

	memcpy(vcpu->run->mmio.data, frag->data, min(8u, frag->len));
	return X86EMUL_CONTINUE;
}

static const struct read_write_emulator_ops read_emultor = {
	.read_write_prepare = read_prepare,
	.read_write_emulate = read_emulate,
	.read_write_mmio = vcpu_mmio_read,
	.read_write_exit_mmio = read_exit_mmio,
};

static const struct read_write_emulator_ops write_emultor = {
	.read_write_emulate = write_emulate,
	.read_write_mmio = write_mmio,
	.read_write_exit_mmio = write_exit_mmio,
	.write = true,
};

static int emulator_read_write_onepage(unsigned long addr, void *val,
				       unsigned int bytes,
				       struct x86_exception *exception,
				       struct kvm_vcpu *vcpu,
				       const struct read_write_emulator_ops *ops)
{
	gpa_t gpa;
	int handled, ret;
	bool write = ops->write;
	struct kvm_mmio_fragment *frag;

	ret = vcpu_mmio_gva_to_gpa(vcpu, addr, &gpa, exception, write);

	if (ret < 0)
		return X86EMUL_PROPAGATE_FAULT;

	/* For APIC access vmexit */
	if (ret)
		goto mmio;

	if (ops->read_write_emulate(vcpu, gpa, val, bytes))
		return X86EMUL_CONTINUE;

mmio:
	/*
	 * Is this MMIO handled locally?
	 */
	handled = ops->read_write_mmio(vcpu, gpa, bytes, val);
	if (handled == bytes)
		return X86EMUL_CONTINUE;

	gpa += handled;
	bytes -= handled;
	val += handled;

	WARN_ON(vcpu->mmio_nr_fragments >= KVM_MAX_MMIO_FRAGMENTS);
	frag = &vcpu->mmio_fragments[vcpu->mmio_nr_fragments++];
	frag->gpa = gpa;
	frag->data = val;
	frag->len = bytes;
	return X86EMUL_CONTINUE;
}

int emulator_read_write(struct x86_emulate_ctxt *ctxt, unsigned long addr,
			void *val, unsigned int bytes,
			struct x86_exception *exception,
			const struct read_write_emulator_ops *ops)
{
	struct kvm_vcpu *vcpu = emul_to_vcpu(ctxt);
	gpa_t gpa;
	int rc;

	if (ops->read_write_prepare &&
		  ops->read_write_prepare(vcpu, val, bytes))
		return X86EMUL_CONTINUE;

	vcpu->mmio_nr_fragments = 0;

	/* Crossing a page boundary? */
	if (((addr + bytes - 1) ^ addr) & PAGE_MASK) {
		int now;

		now = -addr & ~PAGE_MASK;
		rc = emulator_read_write_onepage(addr, val, now, exception,
						 vcpu, ops);

		if (rc != X86EMUL_CONTINUE)
			return rc;
		addr += now;
		val += now;
		bytes -= now;
	}

	rc = emulator_read_write_onepage(addr, val, bytes, exception,
					 vcpu, ops);
	if (rc != X86EMUL_CONTINUE)
		return rc;

	if (!vcpu->mmio_nr_fragments)
		return rc;

	gpa = vcpu->mmio_fragments[0].gpa;

	vcpu->mmio_needed = 1;
	vcpu->mmio_cur_fragment = 0;

	vcpu->run->mmio.len = min(8u, vcpu->mmio_fragments[0].len);
	vcpu->run->mmio.is_write = vcpu->mmio_is_write = ops->write;
	vcpu->run->exit_reason = KVM_EXIT_MMIO;
	vcpu->run->mmio.phys_addr = gpa;

	return ops->read_write_exit_mmio(vcpu, gpa, val, bytes);
}

static int emulator_read_emulated(struct x86_emulate_ctxt *ctxt,
				  unsigned long addr,
				  void *val,
				  unsigned int bytes,
				  struct x86_exception *exception)
{
	return emulator_read_write(ctxt, addr, val, bytes,
				   exception, &read_emultor);
}

int emulator_write_emulated(struct x86_emulate_ctxt *ctxt,
			    unsigned long addr,
			    const void *val,
			    unsigned int bytes,
			    struct x86_exception *exception)
{
	return emulator_read_write(ctxt, addr, (void *)val, bytes,
				   exception, &write_emultor);
}

#define CMPXCHG_TYPE(t, ptr, old, new) \
	(cmpxchg((t *)(ptr), *(t *)(old), *(t *)(new)) == *(t *)(old))

#ifdef CONFIG_X86_64
#  define CMPXCHG64(ptr, old, new) CMPXCHG_TYPE(u64, ptr, old, new)
#else
#  define CMPXCHG64(ptr, old, new) \
	(cmpxchg64((u64 *)(ptr), *(u64 *)(old), *(u64 *)(new)) == *(u64 *)(old))
#endif

static int emulator_cmpxchg_emulated(struct x86_emulate_ctxt *ctxt,
				     unsigned long addr,
				     const void *old,
				     const void *new,
				     unsigned int bytes,
				     struct x86_exception *exception)
{
	struct kvm_vcpu *vcpu = emul_to_vcpu(ctxt);
	gpa_t gpa;
	struct page *page;
	char *kaddr;
	bool exchanged;

	/* guests cmpxchg8b have to be emulated atomically */
	if (bytes > 8 || (bytes & (bytes - 1)))
		goto emul_write;

	gpa = kvm_mmu_gva_to_gpa_write(vcpu, addr, NULL);

	if (gpa == UNMAPPED_GVA ||
	    (gpa & PAGE_MASK) == APIC_DEFAULT_PHYS_BASE)
		goto emul_write;

	if (((gpa + bytes - 1) & PAGE_MASK) != (gpa & PAGE_MASK))
		goto emul_write;

	page = gfn_to_page(vcpu->kvm, gpa >> PAGE_SHIFT);
	if (is_error_page(page))
		goto emul_write;

	kaddr = kmap_atomic(page);
	kaddr += offset_in_page(gpa);
	switch (bytes) {
	case 1:
		exchanged = CMPXCHG_TYPE(u8, kaddr, old, new);
		break;
	case 2:
		exchanged = CMPXCHG_TYPE(u16, kaddr, old, new);
		break;
	case 4:
		exchanged = CMPXCHG_TYPE(u32, kaddr, old, new);
		break;
	case 8:
		exchanged = CMPXCHG64(kaddr, old, new);
		break;
	default:
		BUG();
	}
	kunmap_atomic(kaddr);
	kvm_release_page_dirty(page);

	if (!exchanged)
		return X86EMUL_CMPXCHG_FAILED;

	kvm_mmu_pte_write(vcpu, gpa, new, bytes);

	return X86EMUL_CONTINUE;

emul_write:
	printk_once(KERN_WARNING "kvm: emulating exchange as write\n");

	return emulator_write_emulated(ctxt, addr, new, bytes, exception);
}

static int kernel_pio(struct kvm_vcpu *vcpu, void *pd)
{
	/* TODO: String I/O for in kernel device */
	int r;

	if (vcpu->arch.pio.in)
		r = kvm_io_bus_read(vcpu->kvm, KVM_PIO_BUS, vcpu->arch.pio.port,
				    vcpu->arch.pio.size, pd);
	else
		r = kvm_io_bus_write(vcpu->kvm, KVM_PIO_BUS,
				     vcpu->arch.pio.port, vcpu->arch.pio.size,
				     pd);
	return r;
}

static int emulator_pio_in_out(struct kvm_vcpu *vcpu, int size,
			       unsigned short port, void *val,
			       unsigned int count, bool in)
{
	trace_kvm_pio(!in, port, size, count);

	vcpu->arch.pio.port = port;
	vcpu->arch.pio.in = in;
	vcpu->arch.pio.count  = count;
	vcpu->arch.pio.size = size;

	if (!kernel_pio(vcpu, vcpu->arch.pio_data)) {
		vcpu->arch.pio.count = 0;
		return 1;
	}

	vcpu->run->exit_reason = KVM_EXIT_IO;
	vcpu->run->io.direction = in ? KVM_EXIT_IO_IN : KVM_EXIT_IO_OUT;
	vcpu->run->io.size = size;
	vcpu->run->io.data_offset = KVM_PIO_PAGE_OFFSET * PAGE_SIZE;
	vcpu->run->io.count = count;
	vcpu->run->io.port = port;

	return 0;
}

static int emulator_pio_in_emulated(struct x86_emulate_ctxt *ctxt,
				    int size, unsigned short port, void *val,
				    unsigned int count)
{
	struct kvm_vcpu *vcpu = emul_to_vcpu(ctxt);
	int ret;

	if (vcpu->arch.pio.count)
		goto data_avail;

	ret = emulator_pio_in_out(vcpu, size, port, val, count, true);
	if (ret) {
data_avail:
		memcpy(val, vcpu->arch.pio_data, size * count);
		vcpu->arch.pio.count = 0;
		return 1;
	}

	return 0;
}

static int emulator_pio_out_emulated(struct x86_emulate_ctxt *ctxt,
				     int size, unsigned short port,
				     const void *val, unsigned int count)
{
	struct kvm_vcpu *vcpu = emul_to_vcpu(ctxt);

	memcpy(vcpu->arch.pio_data, val, size * count);
	return emulator_pio_in_out(vcpu, size, port, (void *)val, count, false);
}

static unsigned long get_segment_base(struct kvm_vcpu *vcpu, int seg)
{
	return kvm_x86_ops->get_segment_base(vcpu, seg);
}

static void emulator_invlpg(struct x86_emulate_ctxt *ctxt, ulong address)
{
	kvm_mmu_invlpg(emul_to_vcpu(ctxt), address);
}

int kvm_emulate_wbinvd(struct kvm_vcpu *vcpu)
{
	if (!need_emulate_wbinvd(vcpu))
		return X86EMUL_CONTINUE;

	if (kvm_x86_ops->has_wbinvd_exit()) {
		int cpu = get_cpu();

		cpumask_set_cpu(cpu, vcpu->arch.wbinvd_dirty_mask);
		smp_call_function_many(vcpu->arch.wbinvd_dirty_mask,
				wbinvd_ipi, NULL, 1);
		put_cpu();
		cpumask_clear(vcpu->arch.wbinvd_dirty_mask);
	} else
		wbinvd();
	return X86EMUL_CONTINUE;
}
EXPORT_SYMBOL_GPL(kvm_emulate_wbinvd);

static void emulator_wbinvd(struct x86_emulate_ctxt *ctxt)
{
	kvm_emulate_wbinvd(emul_to_vcpu(ctxt));
}

int emulator_get_dr(struct x86_emulate_ctxt *ctxt, int dr, unsigned long *dest)
{
	return _kvm_get_dr(emul_to_vcpu(ctxt), dr, dest);
}

int emulator_set_dr(struct x86_emulate_ctxt *ctxt, int dr, unsigned long value)
{

	return __kvm_set_dr(emul_to_vcpu(ctxt), dr, value);
}

static u64 mk_cr_64(u64 curr_cr, u32 new_val)
{
	return (curr_cr & ~((1ULL << 32) - 1)) | new_val;
}

static unsigned long emulator_get_cr(struct x86_emulate_ctxt *ctxt, int cr)
{
	struct kvm_vcpu *vcpu = emul_to_vcpu(ctxt);
	unsigned long value;

	switch (cr) {
	case 0:
		value = kvm_read_cr0(vcpu);
		break;
	case 2:
		value = vcpu->arch.cr2;
		break;
	case 3:
		value = kvm_read_cr3(vcpu);
		break;
	case 4:
		value = kvm_read_cr4(vcpu);
		break;
	case 8:
		value = kvm_get_cr8(vcpu);
		break;
	default:
		kvm_err("%s: unexpected cr %u\n", __func__, cr);
		return 0;
	}

	return value;
}

static int emulator_set_cr(struct x86_emulate_ctxt *ctxt, int cr, ulong val)
{
	struct kvm_vcpu *vcpu = emul_to_vcpu(ctxt);
	int res = 0;

	switch (cr) {
	case 0:
		res = kvm_set_cr0(vcpu, mk_cr_64(kvm_read_cr0(vcpu), val));
		break;
	case 2:
		vcpu->arch.cr2 = val;
		break;
	case 3:
		res = kvm_set_cr3(vcpu, val);
		break;
	case 4:
		res = kvm_set_cr4(vcpu, mk_cr_64(kvm_read_cr4(vcpu), val));
		break;
	case 8:
		res = kvm_set_cr8(vcpu, val);
		break;
	default:
		kvm_err("%s: unexpected cr %u\n", __func__, cr);
		res = -1;
	}

	return res;
}

static void emulator_set_rflags(struct x86_emulate_ctxt *ctxt, ulong val)
{
	kvm_set_rflags(emul_to_vcpu(ctxt), val);
}

static int emulator_get_cpl(struct x86_emulate_ctxt *ctxt)
{
	return kvm_x86_ops->get_cpl(emul_to_vcpu(ctxt));
}

static void emulator_get_gdt(struct x86_emulate_ctxt *ctxt, struct desc_ptr *dt)
{
	kvm_x86_ops->get_gdt(emul_to_vcpu(ctxt), dt);
}

static void emulator_get_idt(struct x86_emulate_ctxt *ctxt, struct desc_ptr *dt)
{
	kvm_x86_ops->get_idt(emul_to_vcpu(ctxt), dt);
}

static void emulator_set_gdt(struct x86_emulate_ctxt *ctxt, struct desc_ptr *dt)
{
	kvm_x86_ops->set_gdt(emul_to_vcpu(ctxt), dt);
}

static void emulator_set_idt(struct x86_emulate_ctxt *ctxt, struct desc_ptr *dt)
{
	kvm_x86_ops->set_idt(emul_to_vcpu(ctxt), dt);
}

static unsigned long emulator_get_cached_segment_base(
	struct x86_emulate_ctxt *ctxt, int seg)
{
	return get_segment_base(emul_to_vcpu(ctxt), seg);
}

static bool emulator_get_segment(struct x86_emulate_ctxt *ctxt, u16 *selector,
				 struct desc_struct *desc, u32 *base3,
				 int seg)
{
	struct kvm_segment var;

	kvm_get_segment(emul_to_vcpu(ctxt), &var, seg);
	*selector = var.selector;

	if (var.unusable) {
		memset(desc, 0, sizeof(*desc));
		return false;
	}

	if (var.g)
		var.limit >>= 12;
	set_desc_limit(desc, var.limit);
	set_desc_base(desc, (unsigned long)var.base);
#ifdef CONFIG_X86_64
	if (base3)
		*base3 = var.base >> 32;
#endif
	desc->type = var.type;
	desc->s = var.s;
	desc->dpl = var.dpl;
	desc->p = var.present;
	desc->avl = var.avl;
	desc->l = var.l;
	desc->d = var.db;
	desc->g = var.g;

	return true;
}

static void emulator_set_segment(struct x86_emulate_ctxt *ctxt, u16 selector,
				 struct desc_struct *desc, u32 base3,
				 int seg)
{
	struct kvm_vcpu *vcpu = emul_to_vcpu(ctxt);
	struct kvm_segment var;

	var.selector = selector;
	var.base = get_desc_base(desc);
#ifdef CONFIG_X86_64
	var.base |= ((u64)base3) << 32;
#endif
	var.limit = get_desc_limit(desc);
	if (desc->g)
		var.limit = (var.limit << 12) | 0xfff;
	var.type = desc->type;
	var.present = desc->p;
	var.dpl = desc->dpl;
	var.db = desc->d;
	var.s = desc->s;
	var.l = desc->l;
	var.g = desc->g;
	var.avl = desc->avl;
	var.present = desc->p;
	var.unusable = !var.present;
	var.padding = 0;

	kvm_set_segment(vcpu, &var, seg);
	return;
}

static int emulator_get_msr(struct x86_emulate_ctxt *ctxt,
			    u32 msr_index, u64 *pdata)
{
	return kvm_get_msr(emul_to_vcpu(ctxt), msr_index, pdata);
}

static int emulator_set_msr(struct x86_emulate_ctxt *ctxt,
			    u32 msr_index, u64 data)
{
	struct msr_data msr;

	msr.data = data;
	msr.index = msr_index;
	msr.host_initiated = false;
	return kvm_set_msr(emul_to_vcpu(ctxt), &msr);
}

static int emulator_read_pmc(struct x86_emulate_ctxt *ctxt,
			     u32 pmc, u64 *pdata)
{
	return kvm_pmu_read_pmc(emul_to_vcpu(ctxt), pmc, pdata);
}

static void emulator_halt(struct x86_emulate_ctxt *ctxt)
{
	emul_to_vcpu(ctxt)->arch.halt_request = 1;
}

static void emulator_get_fpu(struct x86_emulate_ctxt *ctxt)
{
	preempt_disable();
	kvm_load_guest_fpu(emul_to_vcpu(ctxt));
	/*
	 * CR0.TS may reference the host fpu state, not the guest fpu state,
	 * so it may be clear at this point.
	 */
	clts();
}

static void emulator_put_fpu(struct x86_emulate_ctxt *ctxt)
{
	preempt_enable();
}

static int emulator_intercept(struct x86_emulate_ctxt *ctxt,
			      struct x86_instruction_info *info,
			      enum x86_intercept_stage stage)
{
	return kvm_x86_ops->check_intercept(emul_to_vcpu(ctxt), info, stage);
}

static void emulator_get_cpuid(struct x86_emulate_ctxt *ctxt,
			       u32 *eax, u32 *ebx, u32 *ecx, u32 *edx)
{
	kvm_cpuid(emul_to_vcpu(ctxt), eax, ebx, ecx, edx);
}

static ulong emulator_read_gpr(struct x86_emulate_ctxt *ctxt, unsigned reg)
{
	return kvm_register_read(emul_to_vcpu(ctxt), reg);
}

static void emulator_write_gpr(struct x86_emulate_ctxt *ctxt, unsigned reg, ulong val)
{
	kvm_register_write(emul_to_vcpu(ctxt), reg, val);
}

static const struct x86_emulate_ops emulate_ops = {
	.read_gpr            = emulator_read_gpr,
	.write_gpr           = emulator_write_gpr,
	.read_std            = kvm_read_guest_virt_system,
	.write_std           = kvm_write_guest_virt_system,
	.fetch               = kvm_fetch_guest_virt,
	.read_emulated       = emulator_read_emulated,
	.write_emulated      = emulator_write_emulated,
	.cmpxchg_emulated    = emulator_cmpxchg_emulated,
	.invlpg              = emulator_invlpg,
	.pio_in_emulated     = emulator_pio_in_emulated,
	.pio_out_emulated    = emulator_pio_out_emulated,
	.get_segment         = emulator_get_segment,
	.set_segment         = emulator_set_segment,
	.get_cached_segment_base = emulator_get_cached_segment_base,
	.get_gdt             = emulator_get_gdt,
	.get_idt	     = emulator_get_idt,
	.set_gdt             = emulator_set_gdt,
	.set_idt	     = emulator_set_idt,
	.get_cr              = emulator_get_cr,
	.set_cr              = emulator_set_cr,
	.set_rflags          = emulator_set_rflags,
	.cpl                 = emulator_get_cpl,
	.get_dr              = emulator_get_dr,
	.set_dr              = emulator_set_dr,
	.set_msr             = emulator_set_msr,
	.get_msr             = emulator_get_msr,
	.read_pmc            = emulator_read_pmc,
	.halt                = emulator_halt,
	.wbinvd              = emulator_wbinvd,
	.fix_hypercall       = emulator_fix_hypercall,
	.get_fpu             = emulator_get_fpu,
	.put_fpu             = emulator_put_fpu,
	.intercept           = emulator_intercept,
	.get_cpuid           = emulator_get_cpuid,
};

static void toggle_interruptibility(struct kvm_vcpu *vcpu, u32 mask)
{
	u32 int_shadow = kvm_x86_ops->get_interrupt_shadow(vcpu, mask);
	/*
	 * an sti; sti; sequence only disable interrupts for the first
	 * instruction. So, if the last instruction, be it emulated or
	 * not, left the system with the INT_STI flag enabled, it
	 * means that the last instruction is an sti. We should not
	 * leave the flag on in this case. The same goes for mov ss
	 */
	if (!(int_shadow & mask))
		kvm_x86_ops->set_interrupt_shadow(vcpu, mask);
}

static void inject_emulated_exception(struct kvm_vcpu *vcpu)
{
	struct x86_emulate_ctxt *ctxt = &vcpu->arch.emulate_ctxt;
	if (ctxt->exception.vector == PF_VECTOR)
		kvm_propagate_fault(vcpu, &ctxt->exception);
	else if (ctxt->exception.error_code_valid)
		kvm_queue_exception_e(vcpu, ctxt->exception.vector,
				      ctxt->exception.error_code);
	else
		kvm_queue_exception(vcpu, ctxt->exception.vector);
}

static void init_decode_cache(struct x86_emulate_ctxt *ctxt)
{
	memset(&ctxt->twobyte, 0,
	       (void *)&ctxt->_regs - (void *)&ctxt->twobyte);

	ctxt->fetch.start = 0;
	ctxt->fetch.end = 0;
	ctxt->io_read.pos = 0;
	ctxt->io_read.end = 0;
	ctxt->mem_read.pos = 0;
	ctxt->mem_read.end = 0;
}

static void init_emulate_ctxt(struct kvm_vcpu *vcpu)
{
	struct x86_emulate_ctxt *ctxt = &vcpu->arch.emulate_ctxt;
	int cs_db, cs_l;

	kvm_x86_ops->get_cs_db_l_bits(vcpu, &cs_db, &cs_l);

	ctxt->eflags = kvm_get_rflags(vcpu);
	ctxt->eip = kvm_rip_read(vcpu);
	ctxt->mode = (!is_protmode(vcpu))		? X86EMUL_MODE_REAL :
		     (ctxt->eflags & X86_EFLAGS_VM)	? X86EMUL_MODE_VM86 :
		     cs_l				? X86EMUL_MODE_PROT64 :
		     cs_db				? X86EMUL_MODE_PROT32 :
							  X86EMUL_MODE_PROT16;
	ctxt->guest_mode = is_guest_mode(vcpu);

	init_decode_cache(ctxt);
	vcpu->arch.emulate_regs_need_sync_from_vcpu = false;
}

int kvm_inject_realmode_interrupt(struct kvm_vcpu *vcpu, int irq, int inc_eip)
{
	struct x86_emulate_ctxt *ctxt = &vcpu->arch.emulate_ctxt;
	int ret;

	init_emulate_ctxt(vcpu);

	ctxt->op_bytes = 2;
	ctxt->ad_bytes = 2;
	ctxt->_eip = ctxt->eip + inc_eip;
	ret = emulate_int_real(ctxt, irq);

	if (ret != X86EMUL_CONTINUE)
		return EMULATE_FAIL;

	ctxt->eip = ctxt->_eip;
	kvm_rip_write(vcpu, ctxt->eip);
	kvm_set_rflags(vcpu, ctxt->eflags);

	if (irq == NMI_VECTOR)
		vcpu->arch.nmi_pending = 0;
	else
		vcpu->arch.interrupt.pending = false;

	return EMULATE_DONE;
}
EXPORT_SYMBOL_GPL(kvm_inject_realmode_interrupt);

static int handle_emulation_failure(struct kvm_vcpu *vcpu)
{
	int r = EMULATE_DONE;

	++vcpu->stat.insn_emulation_fail;
	trace_kvm_emulate_insn_failed(vcpu);
	if (!is_guest_mode(vcpu)) {
		vcpu->run->exit_reason = KVM_EXIT_INTERNAL_ERROR;
		vcpu->run->internal.suberror = KVM_INTERNAL_ERROR_EMULATION;
		vcpu->run->internal.ndata = 0;
		r = EMULATE_FAIL;
	}
	kvm_queue_exception(vcpu, UD_VECTOR);

	return r;
}

static bool reexecute_instruction(struct kvm_vcpu *vcpu, gva_t cr2,
				  bool write_fault_to_shadow_pgtable)
{
	gpa_t gpa = cr2;
	pfn_t pfn;

	if (!vcpu->arch.mmu.direct_map) {
		/*
		 * Write permission should be allowed since only
		 * write access need to be emulated.
		 */
		gpa = kvm_mmu_gva_to_gpa_write(vcpu, cr2, NULL);

		/*
		 * If the mapping is invalid in guest, let cpu retry
		 * it to generate fault.
		 */
		if (gpa == UNMAPPED_GVA)
			return true;
	}

	/*
	 * Do not retry the unhandleable instruction if it faults on the
	 * readonly host memory, otherwise it will goto a infinite loop:
	 * retry instruction -> write #PF -> emulation fail -> retry
	 * instruction -> ...
	 */
	pfn = gfn_to_pfn(vcpu->kvm, gpa_to_gfn(gpa));

	/*
	 * If the instruction failed on the error pfn, it can not be fixed,
	 * report the error to userspace.
	 */
	if (is_error_noslot_pfn(pfn))
		return false;

	kvm_release_pfn_clean(pfn);

	/* The instructions are well-emulated on direct mmu. */
	if (vcpu->arch.mmu.direct_map) {
		unsigned int indirect_shadow_pages;

		spin_lock(&vcpu->kvm->mmu_lock);
		indirect_shadow_pages = vcpu->kvm->arch.indirect_shadow_pages;
		spin_unlock(&vcpu->kvm->mmu_lock);

		if (indirect_shadow_pages)
			kvm_mmu_unprotect_page(vcpu->kvm, gpa_to_gfn(gpa));

		return true;
	}

	/*
	 * if emulation was due to access to shadowed page table
	 * and it failed try to unshadow page and re-enter the
	 * guest to let CPU execute the instruction.
	 */
	kvm_mmu_unprotect_page(vcpu->kvm, gpa_to_gfn(gpa));

	/*
	 * If the access faults on its page table, it can not
	 * be fixed by unprotecting shadow page and it should
	 * be reported to userspace.
	 */
	return !write_fault_to_shadow_pgtable;
}

static bool retry_instruction(struct x86_emulate_ctxt *ctxt,
			      unsigned long cr2,  int emulation_type)
{
	struct kvm_vcpu *vcpu = emul_to_vcpu(ctxt);
	unsigned long last_retry_eip, last_retry_addr, gpa = cr2;

	last_retry_eip = vcpu->arch.last_retry_eip;
	last_retry_addr = vcpu->arch.last_retry_addr;

	/*
	 * If the emulation is caused by #PF and it is non-page_table
	 * writing instruction, it means the VM-EXIT is caused by shadow
	 * page protected, we can zap the shadow page and retry this
	 * instruction directly.
	 *
	 * Note: if the guest uses a non-page-table modifying instruction
	 * on the PDE that points to the instruction, then we will unmap
	 * the instruction and go to an infinite loop. So, we cache the
	 * last retried eip and the last fault address, if we meet the eip
	 * and the address again, we can break out of the potential infinite
	 * loop.
	 */
	vcpu->arch.last_retry_eip = vcpu->arch.last_retry_addr = 0;

	if (!(emulation_type & EMULTYPE_RETRY))
		return false;

	if (x86_page_table_writing_insn(ctxt))
		return false;

	if (ctxt->eip == last_retry_eip && last_retry_addr == cr2)
		return false;

	vcpu->arch.last_retry_eip = ctxt->eip;
	vcpu->arch.last_retry_addr = cr2;

	if (!vcpu->arch.mmu.direct_map)
		gpa = kvm_mmu_gva_to_gpa_write(vcpu, cr2, NULL);

	kvm_mmu_unprotect_page(vcpu->kvm, gpa_to_gfn(gpa));

	return true;
}

static int complete_emulated_mmio(struct kvm_vcpu *vcpu);
static int complete_emulated_pio(struct kvm_vcpu *vcpu);

int x86_emulate_instruction(struct kvm_vcpu *vcpu,
			    unsigned long cr2,
			    int emulation_type,
			    void *insn,
			    int insn_len)
{
	int r;
	struct x86_emulate_ctxt *ctxt = &vcpu->arch.emulate_ctxt;
	bool writeback = true;
	bool write_fault_to_spt = vcpu->arch.write_fault_to_shadow_pgtable;

	/*
	 * Clear write_fault_to_shadow_pgtable here to ensure it is
	 * never reused.
	 */
	vcpu->arch.write_fault_to_shadow_pgtable = false;
	kvm_clear_exception_queue(vcpu);

	if (!(emulation_type & EMULTYPE_NO_DECODE)) {
		init_emulate_ctxt(vcpu);
		ctxt->interruptibility = 0;
		ctxt->have_exception = false;
		ctxt->perm_ok = false;

		ctxt->only_vendor_specific_insn
			= emulation_type & EMULTYPE_TRAP_UD;

		r = x86_decode_insn(ctxt, insn, insn_len);

		trace_kvm_emulate_insn_start(vcpu);
		++vcpu->stat.insn_emulation;
		if (r != EMULATION_OK)  {
			if (emulation_type & EMULTYPE_TRAP_UD)
				return EMULATE_FAIL;
			if (reexecute_instruction(vcpu, cr2,
						  write_fault_to_spt))
				return EMULATE_DONE;
			if (emulation_type & EMULTYPE_SKIP)
				return EMULATE_FAIL;
			return handle_emulation_failure(vcpu);
		}
	}

	if (emulation_type & EMULTYPE_SKIP) {
		kvm_rip_write(vcpu, ctxt->_eip);
		return EMULATE_DONE;
	}

	if (retry_instruction(ctxt, cr2, emulation_type))
		return EMULATE_DONE;

	/* this is needed for vmware backdoor interface to work since it
	   changes registers values  during IO operation */
	if (vcpu->arch.emulate_regs_need_sync_from_vcpu) {
		vcpu->arch.emulate_regs_need_sync_from_vcpu = false;
		emulator_invalidate_register_cache(ctxt);
	}

restart:
	r = x86_emulate_insn(ctxt);

	if (r == EMULATION_INTERCEPTED)
		return EMULATE_DONE;

	if (r == EMULATION_FAILED) {
		if (reexecute_instruction(vcpu, cr2, write_fault_to_spt))
			return EMULATE_DONE;

		return handle_emulation_failure(vcpu);
	}

	if (ctxt->have_exception) {
		inject_emulated_exception(vcpu);
		r = EMULATE_DONE;
	} else if (vcpu->arch.pio.count) {
		if (!vcpu->arch.pio.in)
			vcpu->arch.pio.count = 0;
		else {
			writeback = false;
			vcpu->arch.complete_userspace_io = complete_emulated_pio;
		}
		r = EMULATE_DO_MMIO;
	} else if (vcpu->mmio_needed) {
		if (!vcpu->mmio_is_write)
			writeback = false;
		r = EMULATE_DO_MMIO;
		vcpu->arch.complete_userspace_io = complete_emulated_mmio;
	} else if (r == EMULATION_RESTART)
		goto restart;
	else
		r = EMULATE_DONE;

	if (writeback) {
		toggle_interruptibility(vcpu, ctxt->interruptibility);
		kvm_set_rflags(vcpu, ctxt->eflags);
		kvm_make_request(KVM_REQ_EVENT, vcpu);
		vcpu->arch.emulate_regs_need_sync_to_vcpu = false;
		kvm_rip_write(vcpu, ctxt->eip);
	} else
		vcpu->arch.emulate_regs_need_sync_to_vcpu = true;

	return r;
}
EXPORT_SYMBOL_GPL(x86_emulate_instruction);

int kvm_fast_pio_out(struct kvm_vcpu *vcpu, int size, unsigned short port)
{
	unsigned long val = kvm_register_read(vcpu, VCPU_REGS_RAX);
	int ret = emulator_pio_out_emulated(&vcpu->arch.emulate_ctxt,
					    size, port, &val, 1);
	/* do not return to emulator after return from userspace */
	vcpu->arch.pio.count = 0;
	return ret;
}
EXPORT_SYMBOL_GPL(kvm_fast_pio_out);

static void tsc_bad(void *info)
{
	__this_cpu_write(cpu_tsc_khz, 0);
}

static void tsc_khz_changed(void *data)
{
	struct cpufreq_freqs *freq = data;
	unsigned long khz = 0;

	if (data)
		khz = freq->new;
	else if (!boot_cpu_has(X86_FEATURE_CONSTANT_TSC))
		khz = cpufreq_quick_get(raw_smp_processor_id());
	if (!khz)
		khz = tsc_khz;
	__this_cpu_write(cpu_tsc_khz, khz);
}

static int kvmclock_cpufreq_notifier(struct notifier_block *nb, unsigned long val,
				     void *data)
{
	struct cpufreq_freqs *freq = data;
	struct kvm *kvm;
	struct kvm_vcpu *vcpu;
	int i, send_ipi = 0;

	/*
	 * We allow guests to temporarily run on slowing clocks,
	 * provided we notify them after, or to run on accelerating
	 * clocks, provided we notify them before.  Thus time never
	 * goes backwards.
	 *
	 * However, we have a problem.  We can't atomically update
	 * the frequency of a given CPU from this function; it is
	 * merely a notifier, which can be called from any CPU.
	 * Changing the TSC frequency at arbitrary points in time
	 * requires a recomputation of local variables related to
	 * the TSC for each VCPU.  We must flag these local variables
	 * to be updated and be sure the update takes place with the
	 * new frequency before any guests proceed.
	 *
	 * Unfortunately, the combination of hotplug CPU and frequency
	 * change creates an intractable locking scenario; the order
	 * of when these callouts happen is undefined with respect to
	 * CPU hotplug, and they can race with each other.  As such,
	 * merely setting per_cpu(cpu_tsc_khz) = X during a hotadd is
	 * undefined; you can actually have a CPU frequency change take
	 * place in between the computation of X and the setting of the
	 * variable.  To protect against this problem, all updates of
	 * the per_cpu tsc_khz variable are done in an interrupt
	 * protected IPI, and all callers wishing to update the value
	 * must wait for a synchronous IPI to complete (which is trivial
	 * if the caller is on the CPU already).  This establishes the
	 * necessary total order on variable updates.
	 *
	 * Note that because a guest time update may take place
	 * anytime after the setting of the VCPU's request bit, the
	 * correct TSC value must be set before the request.  However,
	 * to ensure the update actually makes it to any guest which
	 * starts running in hardware virtualization between the set
	 * and the acquisition of the spinlock, we must also ping the
	 * CPU after setting the request bit.
	 *
	 */

	if (val == CPUFREQ_PRECHANGE && freq->old > freq->new)
		return 0;
	if (val == CPUFREQ_POSTCHANGE && freq->old < freq->new)
		return 0;

	smp_call_function_single(freq->cpu, tsc_khz_changed, freq, 1);

	raw_spin_lock(&kvm_lock);
	list_for_each_entry(kvm, &vm_list, vm_list) {
		kvm_for_each_vcpu(i, vcpu, kvm) {
			if (vcpu->cpu != freq->cpu)
				continue;
			kvm_make_request(KVM_REQ_CLOCK_UPDATE, vcpu);
			if (vcpu->cpu != smp_processor_id())
				send_ipi = 1;
		}
	}
	raw_spin_unlock(&kvm_lock);

	if (freq->old < freq->new && send_ipi) {
		/*
		 * We upscale the frequency.  Must make the guest
		 * doesn't see old kvmclock values while running with
		 * the new frequency, otherwise we risk the guest sees
		 * time go backwards.
		 *
		 * In case we update the frequency for another cpu
		 * (which might be in guest context) send an interrupt
		 * to kick the cpu out of guest context.  Next time
		 * guest context is entered kvmclock will be updated,
		 * so the guest will not see stale values.
		 */
		smp_call_function_single(freq->cpu, tsc_khz_changed, freq, 1);
	}
	return 0;
}

static struct notifier_block kvmclock_cpufreq_notifier_block = {
	.notifier_call  = kvmclock_cpufreq_notifier
};

static int kvmclock_cpu_notifier(struct notifier_block *nfb,
					unsigned long action, void *hcpu)
{
	unsigned int cpu = (unsigned long)hcpu;

	switch (action) {
		case CPU_ONLINE:
		case CPU_DOWN_FAILED:
			smp_call_function_single(cpu, tsc_khz_changed, NULL, 1);
			break;
		case CPU_DOWN_PREPARE:
			smp_call_function_single(cpu, tsc_bad, NULL, 1);
			break;
	}
	return NOTIFY_OK;
}

static struct notifier_block kvmclock_cpu_notifier_block = {
	.notifier_call  = kvmclock_cpu_notifier,
	.priority = -INT_MAX
};

static void kvm_timer_init(void)
{
	int cpu;

	max_tsc_khz = tsc_khz;
	register_hotcpu_notifier(&kvmclock_cpu_notifier_block);
	if (!boot_cpu_has(X86_FEATURE_CONSTANT_TSC)) {
#ifdef CONFIG_CPU_FREQ
		struct cpufreq_policy policy;
		memset(&policy, 0, sizeof(policy));
		cpu = get_cpu();
		cpufreq_get_policy(&policy, cpu);
		if (policy.cpuinfo.max_freq)
			max_tsc_khz = policy.cpuinfo.max_freq;
		put_cpu();
#endif
		cpufreq_register_notifier(&kvmclock_cpufreq_notifier_block,
					  CPUFREQ_TRANSITION_NOTIFIER);
	}
	pr_debug("kvm: max_tsc_khz = %ld\n", max_tsc_khz);
	for_each_online_cpu(cpu)
		smp_call_function_single(cpu, tsc_khz_changed, NULL, 1);
}

static DEFINE_PER_CPU(struct kvm_vcpu *, current_vcpu);

int kvm_is_in_guest(void)
{
	return __this_cpu_read(current_vcpu) != NULL;
}

static int kvm_is_user_mode(void)
{
	int user_mode = 3;

	if (__this_cpu_read(current_vcpu))
		user_mode = kvm_x86_ops->get_cpl(__this_cpu_read(current_vcpu));

	return user_mode != 0;
}

static unsigned long kvm_get_guest_ip(void)
{
	unsigned long ip = 0;

	if (__this_cpu_read(current_vcpu))
		ip = kvm_rip_read(__this_cpu_read(current_vcpu));

	return ip;
}

static struct perf_guest_info_callbacks kvm_guest_cbs = {
	.is_in_guest		= kvm_is_in_guest,
	.is_user_mode		= kvm_is_user_mode,
	.get_guest_ip		= kvm_get_guest_ip,
};

void kvm_before_handle_nmi(struct kvm_vcpu *vcpu)
{
	__this_cpu_write(current_vcpu, vcpu);
}
EXPORT_SYMBOL_GPL(kvm_before_handle_nmi);

void kvm_after_handle_nmi(struct kvm_vcpu *vcpu)
{
	__this_cpu_write(current_vcpu, NULL);
}
EXPORT_SYMBOL_GPL(kvm_after_handle_nmi);

static void kvm_set_mmio_spte_mask(void)
{
	u64 mask;
	int maxphyaddr = boot_cpu_data.x86_phys_bits;

	/*
	 * Set the reserved bits and the present bit of an paging-structure
	 * entry to generate page fault with PFER.RSV = 1.
	 */
	mask = ((1ull << (62 - maxphyaddr + 1)) - 1) << maxphyaddr;
	mask |= 1ull;

#ifdef CONFIG_X86_64
	/*
	 * If reserved bit is not supported, clear the present bit to disable
	 * mmio page fault.
	 */
	if (maxphyaddr == 52)
		mask &= ~1ull;
#endif

	kvm_mmu_set_mmio_spte_mask(mask);
}

#ifdef CONFIG_X86_64
static void pvclock_gtod_update_fn(struct work_struct *work)
{
	struct kvm *kvm;

	struct kvm_vcpu *vcpu;
	int i;

	raw_spin_lock(&kvm_lock);
	list_for_each_entry(kvm, &vm_list, vm_list)
		kvm_for_each_vcpu(i, vcpu, kvm)
			set_bit(KVM_REQ_MASTERCLOCK_UPDATE, &vcpu->requests);
	atomic_set(&kvm_guest_has_master_clock, 0);
	raw_spin_unlock(&kvm_lock);
}

static DECLARE_WORK(pvclock_gtod_work, pvclock_gtod_update_fn);

/*
 * Notification about pvclock gtod data update.
 */
static int pvclock_gtod_notify(struct notifier_block *nb, unsigned long unused,
			       void *priv)
{
	struct pvclock_gtod_data *gtod = &pvclock_gtod_data;
	struct timekeeper *tk = priv;

	update_pvclock_gtod(tk);

	/* disable master clock if host does not trust, or does not
	 * use, TSC clocksource
	 */
	if (gtod->clock.vclock_mode != VCLOCK_TSC &&
	    atomic_read(&kvm_guest_has_master_clock) != 0)
		queue_work(system_long_wq, &pvclock_gtod_work);

	return 0;
}

static struct notifier_block pvclock_gtod_notifier = {
	.notifier_call = pvclock_gtod_notify,
};
#endif

int kvm_arch_init(void *opaque)
{
	int r;
	struct kvm_x86_ops *ops = (struct kvm_x86_ops *)opaque;

	if (kvm_x86_ops) {
		printk(KERN_ERR "kvm: already loaded the other module\n");
		r = -EEXIST;
		goto out;
	}

	if (!ops->cpu_has_kvm_support()) {
		printk(KERN_ERR "kvm: no hardware support\n");
		r = -EOPNOTSUPP;
		goto out;
	}
	if (ops->disabled_by_bios()) {
		printk(KERN_ERR "kvm: disabled by bios\n");
		r = -EOPNOTSUPP;
		goto out;
	}

	r = -ENOMEM;
	shared_msrs = alloc_percpu(struct kvm_shared_msrs);
	if (!shared_msrs) {
		printk(KERN_ERR "kvm: failed to allocate percpu kvm_shared_msrs\n");
		goto out;
	}

	r = kvm_mmu_module_init();
	if (r)
		goto out_free_percpu;

	kvm_set_mmio_spte_mask();
	kvm_init_msr_list();

	kvm_x86_ops = ops;
	kvm_mmu_set_mask_ptes(PT_USER_MASK, PT_ACCESSED_MASK,
			PT_DIRTY_MASK, PT64_NX_MASK, 0);

	kvm_timer_init();

	perf_register_guest_info_callbacks(&kvm_guest_cbs);

	if (cpu_has_xsave)
		host_xcr0 = xgetbv(XCR_XFEATURE_ENABLED_MASK);

	kvm_lapic_init();
#ifdef CONFIG_X86_64
	pvclock_gtod_register_notifier(&pvclock_gtod_notifier);
#endif

	return 0;

out_free_percpu:
	free_percpu(shared_msrs);
out:
	return r;
}

void kvm_arch_exit(void)
{
	perf_unregister_guest_info_callbacks(&kvm_guest_cbs);

	if (!boot_cpu_has(X86_FEATURE_CONSTANT_TSC))
		cpufreq_unregister_notifier(&kvmclock_cpufreq_notifier_block,
					    CPUFREQ_TRANSITION_NOTIFIER);
	unregister_hotcpu_notifier(&kvmclock_cpu_notifier_block);
#ifdef CONFIG_X86_64
	pvclock_gtod_unregister_notifier(&pvclock_gtod_notifier);
#endif
	kvm_x86_ops = NULL;
	kvm_mmu_module_exit();
	free_percpu(shared_msrs);
}

int kvm_emulate_halt(struct kvm_vcpu *vcpu)
{
	++vcpu->stat.halt_exits;
	if (irqchip_in_kernel(vcpu->kvm)) {
		vcpu->arch.mp_state = KVM_MP_STATE_HALTED;
		return 1;
	} else {
		vcpu->run->exit_reason = KVM_EXIT_HLT;
		return 0;
	}
}
EXPORT_SYMBOL_GPL(kvm_emulate_halt);

int kvm_hv_hypercall(struct kvm_vcpu *vcpu)
{
	u64 param, ingpa, outgpa, ret;
	uint16_t code, rep_idx, rep_cnt, res = HV_STATUS_SUCCESS, rep_done = 0;
	bool fast, longmode;
	int cs_db, cs_l;

	/*
	 * hypercall generates UD from non zero cpl and real mode
	 * per HYPER-V spec
	 */
	if (kvm_x86_ops->get_cpl(vcpu) != 0 || !is_protmode(vcpu)) {
		kvm_queue_exception(vcpu, UD_VECTOR);
		return 0;
	}

	kvm_x86_ops->get_cs_db_l_bits(vcpu, &cs_db, &cs_l);
	longmode = is_long_mode(vcpu) && cs_l == 1;

	if (!longmode) {
		param = ((u64)kvm_register_read(vcpu, VCPU_REGS_RDX) << 32) |
			(kvm_register_read(vcpu, VCPU_REGS_RAX) & 0xffffffff);
		ingpa = ((u64)kvm_register_read(vcpu, VCPU_REGS_RBX) << 32) |
			(kvm_register_read(vcpu, VCPU_REGS_RCX) & 0xffffffff);
		outgpa = ((u64)kvm_register_read(vcpu, VCPU_REGS_RDI) << 32) |
			(kvm_register_read(vcpu, VCPU_REGS_RSI) & 0xffffffff);
	}
#ifdef CONFIG_X86_64
	else {
		param = kvm_register_read(vcpu, VCPU_REGS_RCX);
		ingpa = kvm_register_read(vcpu, VCPU_REGS_RDX);
		outgpa = kvm_register_read(vcpu, VCPU_REGS_R8);
	}
#endif

	code = param & 0xffff;
	fast = (param >> 16) & 0x1;
	rep_cnt = (param >> 32) & 0xfff;
	rep_idx = (param >> 48) & 0xfff;

	trace_kvm_hv_hypercall(code, fast, rep_cnt, rep_idx, ingpa, outgpa);

	switch (code) {
	case HV_X64_HV_NOTIFY_LONG_SPIN_WAIT:
		kvm_vcpu_on_spin(vcpu);
		break;
	default:
		res = HV_STATUS_INVALID_HYPERCALL_CODE;
		break;
	}

	ret = res | (((u64)rep_done & 0xfff) << 32);
	if (longmode) {
		kvm_register_write(vcpu, VCPU_REGS_RAX, ret);
	} else {
		kvm_register_write(vcpu, VCPU_REGS_RDX, ret >> 32);
		kvm_register_write(vcpu, VCPU_REGS_RAX, ret & 0xffffffff);
	}

	return 1;
}

int kvm_emulate_hypercall(struct kvm_vcpu *vcpu)
{
	unsigned long nr, a0, a1, a2, a3, ret;
	int r = 1;

	if (kvm_hv_hypercall_enabled(vcpu->kvm))
		return kvm_hv_hypercall(vcpu);

	nr = kvm_register_read(vcpu, VCPU_REGS_RAX);
	a0 = kvm_register_read(vcpu, VCPU_REGS_RBX);
	a1 = kvm_register_read(vcpu, VCPU_REGS_RCX);
	a2 = kvm_register_read(vcpu, VCPU_REGS_RDX);
	a3 = kvm_register_read(vcpu, VCPU_REGS_RSI);

	trace_kvm_hypercall(nr, a0, a1, a2, a3);

	if (!is_long_mode(vcpu)) {
		nr &= 0xFFFFFFFF;
		a0 &= 0xFFFFFFFF;
		a1 &= 0xFFFFFFFF;
		a2 &= 0xFFFFFFFF;
		a3 &= 0xFFFFFFFF;
	}

	if (kvm_x86_ops->get_cpl(vcpu) != 0) {
		ret = -KVM_EPERM;
		goto out;
	}

	switch (nr) {
	case KVM_HC_VAPIC_POLL_IRQ:
		ret = 0;
		break;
	default:
		ret = -KVM_ENOSYS;
		break;
	}
out:
	kvm_register_write(vcpu, VCPU_REGS_RAX, ret);
	++vcpu->stat.hypercalls;
	return r;
}
EXPORT_SYMBOL_GPL(kvm_emulate_hypercall);

static int emulator_fix_hypercall(struct x86_emulate_ctxt *ctxt)
{
	struct kvm_vcpu *vcpu = emul_to_vcpu(ctxt);
	char instruction[3];
	unsigned long rip = kvm_rip_read(vcpu);

	/*
	 * Blow out the MMU to ensure that no other VCPU has an active mapping
	 * to ensure that the updated hypercall appears atomically across all
	 * VCPUs.
	 */
	kvm_mmu_zap_all(vcpu->kvm);

	kvm_x86_ops->patch_hypercall(vcpu, instruction);

	return emulator_write_emulated(ctxt, rip, instruction, 3, NULL);
}

/*
 * Check if userspace requested an interrupt window, and that the
 * interrupt window is open.
 *
 * No need to exit to userspace if we already have an interrupt queued.
 */
static int dm_request_for_irq_injection(struct kvm_vcpu *vcpu)
{
	return (!irqchip_in_kernel(vcpu->kvm) && !kvm_cpu_has_interrupt(vcpu) &&
		vcpu->run->request_interrupt_window &&
		kvm_arch_interrupt_allowed(vcpu));
}

static void post_kvm_run_save(struct kvm_vcpu *vcpu)
{
	struct kvm_run *kvm_run = vcpu->run;

	kvm_run->if_flag = (kvm_get_rflags(vcpu) & X86_EFLAGS_IF) != 0;
	kvm_run->cr8 = kvm_get_cr8(vcpu);
	kvm_run->apic_base = kvm_get_apic_base(vcpu);
	if (irqchip_in_kernel(vcpu->kvm))
		kvm_run->ready_for_interrupt_injection = 1;
	else
		kvm_run->ready_for_interrupt_injection =
			kvm_arch_interrupt_allowed(vcpu) &&
			!kvm_cpu_has_interrupt(vcpu) &&
			!kvm_event_needs_reinjection(vcpu);
}

static int vapic_enter(struct kvm_vcpu *vcpu)
{
	struct kvm_lapic *apic = vcpu->arch.apic;
	struct page *page;

	if (!apic || !apic->vapic_addr)
		return 0;

	page = gfn_to_page(vcpu->kvm, apic->vapic_addr >> PAGE_SHIFT);
	if (is_error_page(page))
		return -EFAULT;

	vcpu->arch.apic->vapic_page = page;
	return 0;
}

static void vapic_exit(struct kvm_vcpu *vcpu)
{
	struct kvm_lapic *apic = vcpu->arch.apic;
	int idx;

	if (!apic || !apic->vapic_addr)
		return;

	idx = srcu_read_lock(&vcpu->kvm->srcu);
	kvm_release_page_dirty(apic->vapic_page);
	mark_page_dirty(vcpu->kvm, apic->vapic_addr >> PAGE_SHIFT);
	srcu_read_unlock(&vcpu->kvm->srcu, idx);
}

static void update_cr8_intercept(struct kvm_vcpu *vcpu)
{
	int max_irr, tpr;

	if (!kvm_x86_ops->update_cr8_intercept)
		return;

	if (!vcpu->arch.apic)
		return;

	if (!vcpu->arch.apic->vapic_addr)
		max_irr = kvm_lapic_find_highest_irr(vcpu);
	else
		max_irr = -1;

	if (max_irr != -1)
		max_irr >>= 4;

	tpr = kvm_lapic_get_cr8(vcpu);

	kvm_x86_ops->update_cr8_intercept(vcpu, tpr, max_irr);
}

static void inject_pending_event(struct kvm_vcpu *vcpu)
{
	/* try to reinject previous events if any */
	if (vcpu->arch.exception.pending) {
		trace_kvm_inj_exception(vcpu->arch.exception.nr,
					vcpu->arch.exception.has_error_code,
					vcpu->arch.exception.error_code);
		kvm_x86_ops->queue_exception(vcpu, vcpu->arch.exception.nr,
					  vcpu->arch.exception.has_error_code,
					  vcpu->arch.exception.error_code,
					  vcpu->arch.exception.reinject);
		return;
	}

	if (vcpu->arch.nmi_injected) {
		kvm_x86_ops->set_nmi(vcpu);
		return;
	}

	if (vcpu->arch.interrupt.pending) {
		kvm_x86_ops->set_irq(vcpu);
		return;
	}

	/* try to inject new event if pending */
	if (vcpu->arch.nmi_pending) {
		if (kvm_x86_ops->nmi_allowed(vcpu)) {
			--vcpu->arch.nmi_pending;
			vcpu->arch.nmi_injected = true;
			kvm_x86_ops->set_nmi(vcpu);
		}
	} else if (kvm_cpu_has_injectable_intr(vcpu)) {
		if (kvm_x86_ops->interrupt_allowed(vcpu)) {
			kvm_queue_interrupt(vcpu, kvm_cpu_get_interrupt(vcpu),
					    false);
			kvm_x86_ops->set_irq(vcpu);
		}
	}
}

static void kvm_load_guest_xcr0(struct kvm_vcpu *vcpu)
{
	if (kvm_read_cr4_bits(vcpu, X86_CR4_OSXSAVE) &&
			!vcpu->guest_xcr0_loaded) {
		/* kvm_set_xcr() also depends on this */
		xsetbv(XCR_XFEATURE_ENABLED_MASK, vcpu->arch.xcr0);
		vcpu->guest_xcr0_loaded = 1;
	}
}

static void kvm_put_guest_xcr0(struct kvm_vcpu *vcpu)
{
	if (vcpu->guest_xcr0_loaded) {
		if (vcpu->arch.xcr0 != host_xcr0)
			xsetbv(XCR_XFEATURE_ENABLED_MASK, host_xcr0);
		vcpu->guest_xcr0_loaded = 0;
	}
}

static void process_nmi(struct kvm_vcpu *vcpu)
{
	unsigned limit = 2;

	/*
	 * x86 is limited to one NMI running, and one NMI pending after it.
	 * If an NMI is already in progress, limit further NMIs to just one.
	 * Otherwise, allow two (and we'll inject the first one immediately).
	 */
	if (kvm_x86_ops->get_nmi_mask(vcpu) || vcpu->arch.nmi_injected)
		limit = 1;

	vcpu->arch.nmi_pending += atomic_xchg(&vcpu->arch.nmi_queued, 0);
	vcpu->arch.nmi_pending = min(vcpu->arch.nmi_pending, limit);
	kvm_make_request(KVM_REQ_EVENT, vcpu);
}

static void kvm_gen_update_masterclock(struct kvm *kvm)
{
#ifdef CONFIG_X86_64
	int i;
	struct kvm_vcpu *vcpu;
	struct kvm_arch *ka = &kvm->arch;

	spin_lock(&ka->pvclock_gtod_sync_lock);
	kvm_make_mclock_inprogress_request(kvm);
	/* no guest entries from this point */
	pvclock_update_vm_gtod_copy(kvm);

	kvm_for_each_vcpu(i, vcpu, kvm)
		set_bit(KVM_REQ_CLOCK_UPDATE, &vcpu->requests);

	/* guest entries allowed */
	kvm_for_each_vcpu(i, vcpu, kvm)
		clear_bit(KVM_REQ_MCLOCK_INPROGRESS, &vcpu->requests);

	spin_unlock(&ka->pvclock_gtod_sync_lock);
#endif
}

static void update_eoi_exitmap(struct kvm_vcpu *vcpu)
{
	u64 eoi_exit_bitmap[4];

	memset(eoi_exit_bitmap, 0, 32);

	kvm_ioapic_calculate_eoi_exitmap(vcpu, eoi_exit_bitmap);
	kvm_x86_ops->load_eoi_exitmap(vcpu, eoi_exit_bitmap);
}

static int vcpu_enter_guest(struct kvm_vcpu *vcpu)
{
	int r;
	bool req_int_win = !irqchip_in_kernel(vcpu->kvm) &&
		vcpu->run->request_interrupt_window;
	bool req_immediate_exit = 0;

	if (vcpu->requests) {
		if (kvm_check_request(KVM_REQ_MMU_RELOAD, vcpu))
			kvm_mmu_unload(vcpu);
		if (kvm_check_request(KVM_REQ_MIGRATE_TIMER, vcpu))
			__kvm_migrate_timers(vcpu);
		if (kvm_check_request(KVM_REQ_MASTERCLOCK_UPDATE, vcpu))
			kvm_gen_update_masterclock(vcpu->kvm);
		if (kvm_check_request(KVM_REQ_CLOCK_UPDATE, vcpu)) {
			r = kvm_guest_time_update(vcpu);
			if (unlikely(r))
				goto out;
		}
		if (kvm_check_request(KVM_REQ_MMU_SYNC, vcpu))
			kvm_mmu_sync_roots(vcpu);
		if (kvm_check_request(KVM_REQ_TLB_FLUSH, vcpu))
			kvm_x86_ops->tlb_flush(vcpu);
		if (kvm_check_request(KVM_REQ_REPORT_TPR_ACCESS, vcpu)) {
			vcpu->run->exit_reason = KVM_EXIT_TPR_ACCESS;
			r = 0;
			goto out;
		}
		if (kvm_check_request(KVM_REQ_TRIPLE_FAULT, vcpu)) {
			vcpu->run->exit_reason = KVM_EXIT_SHUTDOWN;
			r = 0;
			goto out;
		}
		if (kvm_check_request(KVM_REQ_DEACTIVATE_FPU, vcpu)) {
			vcpu->fpu_active = 0;
			kvm_x86_ops->fpu_deactivate(vcpu);
		}
		if (kvm_check_request(KVM_REQ_APF_HALT, vcpu)) {
			/* Page is swapped out. Do synthetic halt */
			vcpu->arch.apf.halted = true;
			r = 1;
			goto out;
		}
		if (kvm_check_request(KVM_REQ_STEAL_UPDATE, vcpu))
			record_steal_time(vcpu);
		if (kvm_check_request(KVM_REQ_NMI, vcpu))
			process_nmi(vcpu);
		req_immediate_exit =
			kvm_check_request(KVM_REQ_IMMEDIATE_EXIT, vcpu);
		if (kvm_check_request(KVM_REQ_PMU, vcpu))
			kvm_handle_pmu_event(vcpu);
		if (kvm_check_request(KVM_REQ_PMI, vcpu))
			kvm_deliver_pmi(vcpu);
		if (kvm_check_request(KVM_REQ_EOIBITMAP, vcpu))
			update_eoi_exitmap(vcpu);
	}

	if (kvm_check_request(KVM_REQ_EVENT, vcpu) || req_int_win) {
		inject_pending_event(vcpu);

		/* enable NMI/IRQ window open exits if needed */
		if (vcpu->arch.nmi_pending)
			kvm_x86_ops->enable_nmi_window(vcpu);
		else if (kvm_cpu_has_injectable_intr(vcpu) || req_int_win)
			kvm_x86_ops->enable_irq_window(vcpu);

		if (kvm_lapic_enabled(vcpu)) {
			/*
			 * Update architecture specific hints for APIC
			 * virtual interrupt delivery.
			 */
			if (kvm_x86_ops->hwapic_irr_update)
				kvm_x86_ops->hwapic_irr_update(vcpu,
					kvm_lapic_find_highest_irr(vcpu));
			update_cr8_intercept(vcpu);
			kvm_lapic_sync_to_vapic(vcpu);
		}
	}

	r = kvm_mmu_reload(vcpu);
	if (unlikely(r)) {
		goto cancel_injection;
	}

	preempt_disable();

	kvm_x86_ops->prepare_guest_switch(vcpu);
	if (vcpu->fpu_active)
		kvm_load_guest_fpu(vcpu);
	kvm_load_guest_xcr0(vcpu);

	vcpu->mode = IN_GUEST_MODE;

	/* We should set ->mode before check ->requests,
	 * see the comment in make_all_cpus_request.
	 */
	smp_mb();

	local_irq_disable();

	if (vcpu->mode == EXITING_GUEST_MODE || vcpu->requests
	    || need_resched() || signal_pending(current)) {
		vcpu->mode = OUTSIDE_GUEST_MODE;
		smp_wmb();
		local_irq_enable();
		preempt_enable();
		r = 1;
		goto cancel_injection;
	}

	srcu_read_unlock(&vcpu->kvm->srcu, vcpu->srcu_idx);

	if (req_immediate_exit)
		smp_send_reschedule(vcpu->cpu);

	kvm_guest_enter();

	if (unlikely(vcpu->arch.switch_db_regs)) {
		set_debugreg(0, 7);
		set_debugreg(vcpu->arch.eff_db[0], 0);
		set_debugreg(vcpu->arch.eff_db[1], 1);
		set_debugreg(vcpu->arch.eff_db[2], 2);
		set_debugreg(vcpu->arch.eff_db[3], 3);
	}

	trace_kvm_entry(vcpu->vcpu_id);
	kvm_x86_ops->run(vcpu);

	/*
	 * If the guest has used debug registers, at least dr7
	 * will be disabled while returning to the host.
	 * If we don't have active breakpoints in the host, we don't
	 * care about the messed up debug address registers. But if
	 * we have some of them active, restore the old state.
	 */
	if (hw_breakpoint_active())
		hw_breakpoint_restore();

	vcpu->arch.last_guest_tsc = kvm_x86_ops->read_l1_tsc(vcpu,
							   native_read_tsc());

	vcpu->mode = OUTSIDE_GUEST_MODE;
	smp_wmb();
	local_irq_enable();

	++vcpu->stat.exits;

	/*
	 * We must have an instruction between local_irq_enable() and
	 * kvm_guest_exit(), so the timer interrupt isn't delayed by
	 * the interrupt shadow.  The stat.exits increment will do nicely.
	 * But we need to prevent reordering, hence this barrier():
	 */
	barrier();

	kvm_guest_exit();

	preempt_enable();

	vcpu->srcu_idx = srcu_read_lock(&vcpu->kvm->srcu);

	/*
	 * Profile KVM exit RIPs:
	 */
	if (unlikely(prof_on == KVM_PROFILING)) {
		unsigned long rip = kvm_rip_read(vcpu);
		profile_hit(KVM_PROFILING, (void *)rip);
	}

	if (unlikely(vcpu->arch.tsc_always_catchup))
		kvm_make_request(KVM_REQ_CLOCK_UPDATE, vcpu);

	if (vcpu->arch.apic_attention)
		kvm_lapic_sync_from_vapic(vcpu);

	r = kvm_x86_ops->handle_exit(vcpu);
	return r;

cancel_injection:
	kvm_x86_ops->cancel_injection(vcpu);
	if (unlikely(vcpu->arch.apic_attention))
		kvm_lapic_sync_from_vapic(vcpu);
out:
	return r;
}


static int __vcpu_run(struct kvm_vcpu *vcpu)
{
	int r;
	struct kvm *kvm = vcpu->kvm;

	if (unlikely(vcpu->arch.mp_state == KVM_MP_STATE_SIPI_RECEIVED)) {
		pr_debug("vcpu %d received sipi with vector # %x\n",
			 vcpu->vcpu_id, vcpu->arch.sipi_vector);
		kvm_lapic_reset(vcpu);
		r = kvm_vcpu_reset(vcpu);
		if (r)
			return r;
		vcpu->arch.mp_state = KVM_MP_STATE_RUNNABLE;
	}

	vcpu->srcu_idx = srcu_read_lock(&kvm->srcu);
	r = vapic_enter(vcpu);
	if (r) {
		srcu_read_unlock(&kvm->srcu, vcpu->srcu_idx);
		return r;
	}

	r = 1;
	while (r > 0) {
		if (vcpu->arch.mp_state == KVM_MP_STATE_RUNNABLE &&
		    !vcpu->arch.apf.halted)
			r = vcpu_enter_guest(vcpu);
		else {
			srcu_read_unlock(&kvm->srcu, vcpu->srcu_idx);
			kvm_vcpu_block(vcpu);
			vcpu->srcu_idx = srcu_read_lock(&kvm->srcu);
			if (kvm_check_request(KVM_REQ_UNHALT, vcpu))
			{
				switch(vcpu->arch.mp_state) {
				case KVM_MP_STATE_HALTED:
					vcpu->arch.mp_state =
						KVM_MP_STATE_RUNNABLE;
				case KVM_MP_STATE_RUNNABLE:
					vcpu->arch.apf.halted = false;
					break;
				case KVM_MP_STATE_SIPI_RECEIVED:
				default:
					r = -EINTR;
					break;
				}
			}
		}

		if (r <= 0)
			break;

		clear_bit(KVM_REQ_PENDING_TIMER, &vcpu->requests);
		if (kvm_cpu_has_pending_timer(vcpu))
			kvm_inject_pending_timer_irqs(vcpu);

		if (dm_request_for_irq_injection(vcpu)) {
			r = -EINTR;
			vcpu->run->exit_reason = KVM_EXIT_INTR;
			++vcpu->stat.request_irq_exits;
		}

		kvm_check_async_pf_completion(vcpu);

		if (signal_pending(current)) {
			r = -EINTR;
			vcpu->run->exit_reason = KVM_EXIT_INTR;
			++vcpu->stat.signal_exits;
		}
		if (need_resched()) {
			srcu_read_unlock(&kvm->srcu, vcpu->srcu_idx);
			kvm_resched(vcpu);
			vcpu->srcu_idx = srcu_read_lock(&kvm->srcu);
		}
	}

	srcu_read_unlock(&kvm->srcu, vcpu->srcu_idx);

	vapic_exit(vcpu);

	return r;
}

static inline int complete_emulated_io(struct kvm_vcpu *vcpu)
{
	int r;
	vcpu->srcu_idx = srcu_read_lock(&vcpu->kvm->srcu);
	r = emulate_instruction(vcpu, EMULTYPE_NO_DECODE);
	srcu_read_unlock(&vcpu->kvm->srcu, vcpu->srcu_idx);
	if (r != EMULATE_DONE)
		return 0;
	return 1;
}

static int complete_emulated_pio(struct kvm_vcpu *vcpu)
{
	BUG_ON(!vcpu->arch.pio.count);

	return complete_emulated_io(vcpu);
}

/*
 * Implements the following, as a state machine:
 *
 * read:
 *   for each fragment
 *     for each mmio piece in the fragment
 *       write gpa, len
 *       exit
 *       copy data
 *   execute insn
 *
 * write:
 *   for each fragment
 *     for each mmio piece in the fragment
 *       write gpa, len
 *       copy data
 *       exit
 */
static int complete_emulated_mmio(struct kvm_vcpu *vcpu)
{
	struct kvm_run *run = vcpu->run;
	struct kvm_mmio_fragment *frag;
	unsigned len;

	BUG_ON(!vcpu->mmio_needed);

	/* Complete previous fragment */
	frag = &vcpu->mmio_fragments[vcpu->mmio_cur_fragment];
	len = min(8u, frag->len);
	if (!vcpu->mmio_is_write)
		memcpy(frag->data, run->mmio.data, len);

	if (frag->len <= 8) {
		/* Switch to the next fragment. */
		frag++;
		vcpu->mmio_cur_fragment++;
	} else {
		/* Go forward to the next mmio piece. */
		frag->data += len;
		frag->gpa += len;
		frag->len -= len;
	}

	if (vcpu->mmio_cur_fragment == vcpu->mmio_nr_fragments) {
		vcpu->mmio_needed = 0;
		if (vcpu->mmio_is_write)
			return 1;
		vcpu->mmio_read_completed = 1;
		return complete_emulated_io(vcpu);
	}

	run->exit_reason = KVM_EXIT_MMIO;
	run->mmio.phys_addr = frag->gpa;
	if (vcpu->mmio_is_write)
		memcpy(run->mmio.data, frag->data, min(8u, frag->len));
	run->mmio.len = min(8u, frag->len);
	run->mmio.is_write = vcpu->mmio_is_write;
	vcpu->arch.complete_userspace_io = complete_emulated_mmio;
	return 0;
}


int kvm_arch_vcpu_ioctl_run(struct kvm_vcpu *vcpu, struct kvm_run *kvm_run)
{
	int r;
	sigset_t sigsaved;

	if (!tsk_used_math(current) && init_fpu(current))
		return -ENOMEM;

	if (vcpu->sigset_active)
		sigprocmask(SIG_SETMASK, &vcpu->sigset, &sigsaved);

	if (unlikely(vcpu->arch.mp_state == KVM_MP_STATE_UNINITIALIZED)) {
		kvm_vcpu_block(vcpu);
		clear_bit(KVM_REQ_UNHALT, &vcpu->requests);
		r = -EAGAIN;
		goto out;
	}

	/* re-sync apic's tpr */
	if (!irqchip_in_kernel(vcpu->kvm)) {
		if (kvm_set_cr8(vcpu, kvm_run->cr8) != 0) {
			r = -EINVAL;
			goto out;
		}
	}

	if (unlikely(vcpu->arch.complete_userspace_io)) {
		int (*cui)(struct kvm_vcpu *) = vcpu->arch.complete_userspace_io;
		vcpu->arch.complete_userspace_io = NULL;
		r = cui(vcpu);
		if (r <= 0)
			goto out;
	} else
		WARN_ON(vcpu->arch.pio.count || vcpu->mmio_needed);

	r = __vcpu_run(vcpu);

out:
	post_kvm_run_save(vcpu);
	if (vcpu->sigset_active)
		sigprocmask(SIG_SETMASK, &sigsaved, NULL);

	return r;
}

int kvm_arch_vcpu_ioctl_get_regs(struct kvm_vcpu *vcpu, struct kvm_regs *regs)
{
	if (vcpu->arch.emulate_regs_need_sync_to_vcpu) {
		/*
		 * We are here if userspace calls get_regs() in the middle of
		 * instruction emulation. Registers state needs to be copied
		 * back from emulation context to vcpu. Userspace shouldn't do
		 * that usually, but some bad designed PV devices (vmware
		 * backdoor interface) need this to work
		 */
		emulator_writeback_register_cache(&vcpu->arch.emulate_ctxt);
		vcpu->arch.emulate_regs_need_sync_to_vcpu = false;
	}
	regs->rax = kvm_register_read(vcpu, VCPU_REGS_RAX);
	regs->rbx = kvm_register_read(vcpu, VCPU_REGS_RBX);
	regs->rcx = kvm_register_read(vcpu, VCPU_REGS_RCX);
	regs->rdx = kvm_register_read(vcpu, VCPU_REGS_RDX);
	regs->rsi = kvm_register_read(vcpu, VCPU_REGS_RSI);
	regs->rdi = kvm_register_read(vcpu, VCPU_REGS_RDI);
	regs->rsp = kvm_register_read(vcpu, VCPU_REGS_RSP);
	regs->rbp = kvm_register_read(vcpu, VCPU_REGS_RBP);
#ifdef CONFIG_X86_64
	regs->r8 = kvm_register_read(vcpu, VCPU_REGS_R8);
	regs->r9 = kvm_register_read(vcpu, VCPU_REGS_R9);
	regs->r10 = kvm_register_read(vcpu, VCPU_REGS_R10);
	regs->r11 = kvm_register_read(vcpu, VCPU_REGS_R11);
	regs->r12 = kvm_register_read(vcpu, VCPU_REGS_R12);
	regs->r13 = kvm_register_read(vcpu, VCPU_REGS_R13);
	regs->r14 = kvm_register_read(vcpu, VCPU_REGS_R14);
	regs->r15 = kvm_register_read(vcpu, VCPU_REGS_R15);
#endif

	regs->rip = kvm_rip_read(vcpu);
	regs->rflags = kvm_get_rflags(vcpu);

	return 0;
}

int kvm_arch_vcpu_ioctl_set_regs(struct kvm_vcpu *vcpu, struct kvm_regs *regs)
{
	vcpu->arch.emulate_regs_need_sync_from_vcpu = true;
	vcpu->arch.emulate_regs_need_sync_to_vcpu = false;

	kvm_register_write(vcpu, VCPU_REGS_RAX, regs->rax);
	kvm_register_write(vcpu, VCPU_REGS_RBX, regs->rbx);
	kvm_register_write(vcpu, VCPU_REGS_RCX, regs->rcx);
	kvm_register_write(vcpu, VCPU_REGS_RDX, regs->rdx);
	kvm_register_write(vcpu, VCPU_REGS_RSI, regs->rsi);
	kvm_register_write(vcpu, VCPU_REGS_RDI, regs->rdi);
	kvm_register_write(vcpu, VCPU_REGS_RSP, regs->rsp);
	kvm_register_write(vcpu, VCPU_REGS_RBP, regs->rbp);
#ifdef CONFIG_X86_64
	kvm_register_write(vcpu, VCPU_REGS_R8, regs->r8);
	kvm_register_write(vcpu, VCPU_REGS_R9, regs->r9);
	kvm_register_write(vcpu, VCPU_REGS_R10, regs->r10);
	kvm_register_write(vcpu, VCPU_REGS_R11, regs->r11);
	kvm_register_write(vcpu, VCPU_REGS_R12, regs->r12);
	kvm_register_write(vcpu, VCPU_REGS_R13, regs->r13);
	kvm_register_write(vcpu, VCPU_REGS_R14, regs->r14);
	kvm_register_write(vcpu, VCPU_REGS_R15, regs->r15);
#endif

	kvm_rip_write(vcpu, regs->rip);
	kvm_set_rflags(vcpu, regs->rflags);

	vcpu->arch.exception.pending = false;

	kvm_make_request(KVM_REQ_EVENT, vcpu);

	return 0;
}

void kvm_get_cs_db_l_bits(struct kvm_vcpu *vcpu, int *db, int *l)
{
	struct kvm_segment cs;

	kvm_get_segment(vcpu, &cs, VCPU_SREG_CS);
	*db = cs.db;
	*l = cs.l;
}
EXPORT_SYMBOL_GPL(kvm_get_cs_db_l_bits);

int kvm_arch_vcpu_ioctl_get_sregs(struct kvm_vcpu *vcpu,
				  struct kvm_sregs *sregs)
{
	struct desc_ptr dt;

	kvm_get_segment(vcpu, &sregs->cs, VCPU_SREG_CS);
	kvm_get_segment(vcpu, &sregs->ds, VCPU_SREG_DS);
	kvm_get_segment(vcpu, &sregs->es, VCPU_SREG_ES);
	kvm_get_segment(vcpu, &sregs->fs, VCPU_SREG_FS);
	kvm_get_segment(vcpu, &sregs->gs, VCPU_SREG_GS);
	kvm_get_segment(vcpu, &sregs->ss, VCPU_SREG_SS);

	kvm_get_segment(vcpu, &sregs->tr, VCPU_SREG_TR);
	kvm_get_segment(vcpu, &sregs->ldt, VCPU_SREG_LDTR);

	kvm_x86_ops->get_idt(vcpu, &dt);
	sregs->idt.limit = dt.size;
	sregs->idt.base = dt.address;
	kvm_x86_ops->get_gdt(vcpu, &dt);
	sregs->gdt.limit = dt.size;
	sregs->gdt.base = dt.address;

	sregs->cr0 = kvm_read_cr0(vcpu);
	sregs->cr2 = vcpu->arch.cr2;
	sregs->cr3 = kvm_read_cr3(vcpu);
	sregs->cr4 = kvm_read_cr4(vcpu);
	sregs->cr8 = kvm_get_cr8(vcpu);
	sregs->efer = vcpu->arch.efer;
	sregs->apic_base = kvm_get_apic_base(vcpu);

	memset(sregs->interrupt_bitmap, 0, sizeof sregs->interrupt_bitmap);

	if (vcpu->arch.interrupt.pending && !vcpu->arch.interrupt.soft)
		set_bit(vcpu->arch.interrupt.nr,
			(unsigned long *)sregs->interrupt_bitmap);

	return 0;
}

int kvm_arch_vcpu_ioctl_get_mpstate(struct kvm_vcpu *vcpu,
				    struct kvm_mp_state *mp_state)
{
	mp_state->mp_state = vcpu->arch.mp_state;
	return 0;
}

int kvm_arch_vcpu_ioctl_set_mpstate(struct kvm_vcpu *vcpu,
				    struct kvm_mp_state *mp_state)
{
	vcpu->arch.mp_state = mp_state->mp_state;
	kvm_make_request(KVM_REQ_EVENT, vcpu);
	return 0;
}

int kvm_task_switch(struct kvm_vcpu *vcpu, u16 tss_selector, int idt_index,
		    int reason, bool has_error_code, u32 error_code)
{
	struct x86_emulate_ctxt *ctxt = &vcpu->arch.emulate_ctxt;
	int ret;

	init_emulate_ctxt(vcpu);

	ret = emulator_task_switch(ctxt, tss_selector, idt_index, reason,
				   has_error_code, error_code);

	if (ret)
		return EMULATE_FAIL;

	kvm_rip_write(vcpu, ctxt->eip);
	kvm_set_rflags(vcpu, ctxt->eflags);
	kvm_make_request(KVM_REQ_EVENT, vcpu);
	return EMULATE_DONE;
}
EXPORT_SYMBOL_GPL(kvm_task_switch);

int kvm_arch_vcpu_ioctl_set_sregs(struct kvm_vcpu *vcpu,
				  struct kvm_sregs *sregs)
{
	int mmu_reset_needed = 0;
	int pending_vec, max_bits, idx;
	struct desc_ptr dt;

	if (!guest_cpuid_has_xsave(vcpu) && (sregs->cr4 & X86_CR4_OSXSAVE))
		return -EINVAL;

	dt.size = sregs->idt.limit;
	dt.address = sregs->idt.base;
	kvm_x86_ops->set_idt(vcpu, &dt);
	dt.size = sregs->gdt.limit;
	dt.address = sregs->gdt.base;
	kvm_x86_ops->set_gdt(vcpu, &dt);

	vcpu->arch.cr2 = sregs->cr2;
	mmu_reset_needed |= kvm_read_cr3(vcpu) != sregs->cr3;
	vcpu->arch.cr3 = sregs->cr3;
	__set_bit(VCPU_EXREG_CR3, (ulong *)&vcpu->arch.regs_avail);

	kvm_set_cr8(vcpu, sregs->cr8);

	mmu_reset_needed |= vcpu->arch.efer != sregs->efer;
	kvm_x86_ops->set_efer(vcpu, sregs->efer);
	kvm_set_apic_base(vcpu, sregs->apic_base);

	mmu_reset_needed |= kvm_read_cr0(vcpu) != sregs->cr0;
	kvm_x86_ops->set_cr0(vcpu, sregs->cr0);
	vcpu->arch.cr0 = sregs->cr0;

	mmu_reset_needed |= kvm_read_cr4(vcpu) != sregs->cr4;
	kvm_x86_ops->set_cr4(vcpu, sregs->cr4);
	if (sregs->cr4 & X86_CR4_OSXSAVE)
		kvm_update_cpuid(vcpu);

	idx = srcu_read_lock(&vcpu->kvm->srcu);
	if (!is_long_mode(vcpu) && is_pae(vcpu)) {
		load_pdptrs(vcpu, vcpu->arch.walk_mmu, kvm_read_cr3(vcpu));
		mmu_reset_needed = 1;
	}
	srcu_read_unlock(&vcpu->kvm->srcu, idx);

	if (mmu_reset_needed)
		kvm_mmu_reset_context(vcpu);

	max_bits = KVM_NR_INTERRUPTS;
	pending_vec = find_first_bit(
		(const unsigned long *)sregs->interrupt_bitmap, max_bits);
	if (pending_vec < max_bits) {
		kvm_queue_interrupt(vcpu, pending_vec, false);
		pr_debug("Set back pending irq %d\n", pending_vec);
	}

	kvm_set_segment(vcpu, &sregs->cs, VCPU_SREG_CS);
	kvm_set_segment(vcpu, &sregs->ds, VCPU_SREG_DS);
	kvm_set_segment(vcpu, &sregs->es, VCPU_SREG_ES);
	kvm_set_segment(vcpu, &sregs->fs, VCPU_SREG_FS);
	kvm_set_segment(vcpu, &sregs->gs, VCPU_SREG_GS);
	kvm_set_segment(vcpu, &sregs->ss, VCPU_SREG_SS);

	kvm_set_segment(vcpu, &sregs->tr, VCPU_SREG_TR);
	kvm_set_segment(vcpu, &sregs->ldt, VCPU_SREG_LDTR);

	update_cr8_intercept(vcpu);

	/* Older userspace won't unhalt the vcpu on reset. */
	if (kvm_vcpu_is_bsp(vcpu) && kvm_rip_read(vcpu) == 0xfff0 &&
	    sregs->cs.selector == 0xf000 && sregs->cs.base == 0xffff0000 &&
	    !is_protmode(vcpu))
		vcpu->arch.mp_state = KVM_MP_STATE_RUNNABLE;

	kvm_make_request(KVM_REQ_EVENT, vcpu);

	return 0;
}

int kvm_arch_vcpu_ioctl_set_guest_debug(struct kvm_vcpu *vcpu,
					struct kvm_guest_debug *dbg)
{
	unsigned long rflags;
	int i, r;

	if (dbg->control & (KVM_GUESTDBG_INJECT_DB | KVM_GUESTDBG_INJECT_BP)) {
		r = -EBUSY;
		if (vcpu->arch.exception.pending)
			goto out;
		if (dbg->control & KVM_GUESTDBG_INJECT_DB)
			kvm_queue_exception(vcpu, DB_VECTOR);
		else
			kvm_queue_exception(vcpu, BP_VECTOR);
	}

	/*
	 * Read rflags as long as potentially injected trace flags are still
	 * filtered out.
	 */
	rflags = kvm_get_rflags(vcpu);

	vcpu->guest_debug = dbg->control;
	if (!(vcpu->guest_debug & KVM_GUESTDBG_ENABLE))
		vcpu->guest_debug = 0;

	if (vcpu->guest_debug & KVM_GUESTDBG_USE_HW_BP) {
		for (i = 0; i < KVM_NR_DB_REGS; ++i)
			vcpu->arch.eff_db[i] = dbg->arch.debugreg[i];
		vcpu->arch.guest_debug_dr7 = dbg->arch.debugreg[7];
	} else {
		for (i = 0; i < KVM_NR_DB_REGS; i++)
			vcpu->arch.eff_db[i] = vcpu->arch.db[i];
	}
	kvm_update_dr7(vcpu);

	if (vcpu->guest_debug & KVM_GUESTDBG_SINGLESTEP)
		vcpu->arch.singlestep_rip = kvm_rip_read(vcpu) +
			get_segment_base(vcpu, VCPU_SREG_CS);

	/*
	 * Trigger an rflags update that will inject or remove the trace
	 * flags.
	 */
	kvm_set_rflags(vcpu, rflags);

	kvm_x86_ops->update_db_bp_intercept(vcpu);

	r = 0;

out:

	return r;
}

/*
 * Translate a guest virtual address to a guest physical address.
 */
int kvm_arch_vcpu_ioctl_translate(struct kvm_vcpu *vcpu,
				    struct kvm_translation *tr)
{
	unsigned long vaddr = tr->linear_address;
	gpa_t gpa;
	int idx;

	idx = srcu_read_lock(&vcpu->kvm->srcu);
	gpa = kvm_mmu_gva_to_gpa_system(vcpu, vaddr, NULL);
	srcu_read_unlock(&vcpu->kvm->srcu, idx);
	tr->physical_address = gpa;
	tr->valid = gpa != UNMAPPED_GVA;
	tr->writeable = 1;
	tr->usermode = 0;

	return 0;
}

int kvm_arch_vcpu_ioctl_get_fpu(struct kvm_vcpu *vcpu, struct kvm_fpu *fpu)
{
	struct i387_fxsave_struct *fxsave =
			&vcpu->arch.guest_fpu.state->fxsave;

	memcpy(fpu->fpr, fxsave->st_space, 128);
	fpu->fcw = fxsave->cwd;
	fpu->fsw = fxsave->swd;
	fpu->ftwx = fxsave->twd;
	fpu->last_opcode = fxsave->fop;
	fpu->last_ip = fxsave->rip;
	fpu->last_dp = fxsave->rdp;
	memcpy(fpu->xmm, fxsave->xmm_space, sizeof fxsave->xmm_space);

	return 0;
}

int kvm_arch_vcpu_ioctl_set_fpu(struct kvm_vcpu *vcpu, struct kvm_fpu *fpu)
{
	struct i387_fxsave_struct *fxsave =
			&vcpu->arch.guest_fpu.state->fxsave;

	memcpy(fxsave->st_space, fpu->fpr, 128);
	fxsave->cwd = fpu->fcw;
	fxsave->swd = fpu->fsw;
	fxsave->twd = fpu->ftwx;
	fxsave->fop = fpu->last_opcode;
	fxsave->rip = fpu->last_ip;
	fxsave->rdp = fpu->last_dp;
	memcpy(fxsave->xmm_space, fpu->xmm, sizeof fxsave->xmm_space);

	return 0;
}

int fx_init(struct kvm_vcpu *vcpu)
{
	int err;

	err = fpu_alloc(&vcpu->arch.guest_fpu);
	if (err)
		return err;

	fpu_finit(&vcpu->arch.guest_fpu);

	/*
	 * Ensure guest xcr0 is valid for loading
	 */
	vcpu->arch.xcr0 = XSTATE_FP;

	vcpu->arch.cr0 |= X86_CR0_ET;

	return 0;
}
EXPORT_SYMBOL_GPL(fx_init);

static void fx_free(struct kvm_vcpu *vcpu)
{
	fpu_free(&vcpu->arch.guest_fpu);
}

void kvm_load_guest_fpu(struct kvm_vcpu *vcpu)
{
	if (vcpu->guest_fpu_loaded)
		return;

	/*
	 * Restore all possible states in the guest,
	 * and assume host would use all available bits.
	 * Guest xcr0 would be loaded later.
	 */
	kvm_put_guest_xcr0(vcpu);
	vcpu->guest_fpu_loaded = 1;
	__kernel_fpu_begin();
	fpu_restore_checking(&vcpu->arch.guest_fpu);
	trace_kvm_fpu(1);
}

void kvm_put_guest_fpu(struct kvm_vcpu *vcpu)
{
	kvm_put_guest_xcr0(vcpu);

	if (!vcpu->guest_fpu_loaded)
		return;

	vcpu->guest_fpu_loaded = 0;
	fpu_save_init(&vcpu->arch.guest_fpu);
	__kernel_fpu_end();
	++vcpu->stat.fpu_reload;
	kvm_make_request(KVM_REQ_DEACTIVATE_FPU, vcpu);
	trace_kvm_fpu(0);
}

void kvm_arch_vcpu_free(struct kvm_vcpu *vcpu)
{
	kvmclock_reset(vcpu);

	free_cpumask_var(vcpu->arch.wbinvd_dirty_mask);
	fx_free(vcpu);
	kvm_x86_ops->vcpu_free(vcpu);
}

struct kvm_vcpu *kvm_arch_vcpu_create(struct kvm *kvm,
						unsigned int id)
{
	if (check_tsc_unstable() && atomic_read(&kvm->online_vcpus) != 0)
		printk_once(KERN_WARNING
		"kvm: SMP vm created on host with unstable TSC; "
		"guest TSC will not be reliable\n");
	return kvm_x86_ops->vcpu_create(kvm, id);
}

int kvm_arch_vcpu_setup(struct kvm_vcpu *vcpu)
{
	int r;

	vcpu->arch.mtrr_state.have_fixed = 1;
	r = vcpu_load(vcpu);
	if (r)
		return r;
	r = kvm_vcpu_reset(vcpu);
	if (r == 0)
		r = kvm_mmu_setup(vcpu);
	vcpu_put(vcpu);

	return r;
}

int kvm_arch_vcpu_postcreate(struct kvm_vcpu *vcpu)
{
	int r;
	struct msr_data msr;

	r = vcpu_load(vcpu);
	if (r)
		return r;
	msr.data = 0x0;
	msr.index = MSR_IA32_TSC;
	msr.host_initiated = true;
	kvm_write_tsc(vcpu, &msr);
	vcpu_put(vcpu);

	return r;
}

void kvm_arch_vcpu_destroy(struct kvm_vcpu *vcpu)
{
	int r;
	vcpu->arch.apf.msr_val = 0;

	r = vcpu_load(vcpu);
	BUG_ON(r);
	kvm_mmu_unload(vcpu);
	vcpu_put(vcpu);

	fx_free(vcpu);
	kvm_x86_ops->vcpu_free(vcpu);
}

static int kvm_vcpu_reset(struct kvm_vcpu *vcpu)
{
	atomic_set(&vcpu->arch.nmi_queued, 0);
	vcpu->arch.nmi_pending = 0;
	vcpu->arch.nmi_injected = false;

	memset(vcpu->arch.db, 0, sizeof(vcpu->arch.db));
	vcpu->arch.dr6 = DR6_FIXED_1;
	vcpu->arch.dr7 = DR7_FIXED_1;
	kvm_update_dr7(vcpu);

	kvm_make_request(KVM_REQ_EVENT, vcpu);
	vcpu->arch.apf.msr_val = 0;
	vcpu->arch.st.msr_val = 0;

	kvmclock_reset(vcpu);

	kvm_clear_async_pf_completion_queue(vcpu);
	kvm_async_pf_hash_reset(vcpu);
	vcpu->arch.apf.halted = false;

	kvm_pmu_reset(vcpu);

	memset(vcpu->arch.regs, 0, sizeof(vcpu->arch.regs));
	vcpu->arch.regs_avail = ~0;
	vcpu->arch.regs_dirty = ~0;

	return kvm_x86_ops->vcpu_reset(vcpu);
}

int kvm_arch_hardware_enable(void *garbage)
{
	struct kvm *kvm;
	struct kvm_vcpu *vcpu;
	int i;
	int ret;
	u64 local_tsc;
	u64 max_tsc = 0;
	bool stable, backwards_tsc = false;

	kvm_shared_msr_cpu_online();
	ret = kvm_x86_ops->hardware_enable(garbage);
	if (ret != 0)
		return ret;

	local_tsc = native_read_tsc();
	stable = !check_tsc_unstable();
	list_for_each_entry(kvm, &vm_list, vm_list) {
		kvm_for_each_vcpu(i, vcpu, kvm) {
			if (!stable && vcpu->cpu == smp_processor_id())
				set_bit(KVM_REQ_CLOCK_UPDATE, &vcpu->requests);
			if (stable && vcpu->arch.last_host_tsc > local_tsc) {
				backwards_tsc = true;
				if (vcpu->arch.last_host_tsc > max_tsc)
					max_tsc = vcpu->arch.last_host_tsc;
			}
		}
	}

	/*
	 * Sometimes, even reliable TSCs go backwards.  This happens on
	 * platforms that reset TSC during suspend or hibernate actions, but
	 * maintain synchronization.  We must compensate.  Fortunately, we can
	 * detect that condition here, which happens early in CPU bringup,
	 * before any KVM threads can be running.  Unfortunately, we can't
	 * bring the TSCs fully up to date with real time, as we aren't yet far
	 * enough into CPU bringup that we know how much real time has actually
	 * elapsed; our helper function, get_kernel_ns() will be using boot
	 * variables that haven't been updated yet.
	 *
	 * So we simply find the maximum observed TSC above, then record the
	 * adjustment to TSC in each VCPU.  When the VCPU later gets loaded,
	 * the adjustment will be applied.  Note that we accumulate
	 * adjustments, in case multiple suspend cycles happen before some VCPU
	 * gets a chance to run again.  In the event that no KVM threads get a
	 * chance to run, we will miss the entire elapsed period, as we'll have
	 * reset last_host_tsc, so VCPUs will not have the TSC adjusted and may
	 * loose cycle time.  This isn't too big a deal, since the loss will be
	 * uniform across all VCPUs (not to mention the scenario is extremely
	 * unlikely). It is possible that a second hibernate recovery happens
	 * much faster than a first, causing the observed TSC here to be
	 * smaller; this would require additional padding adjustment, which is
	 * why we set last_host_tsc to the local tsc observed here.
	 *
	 * N.B. - this code below runs only on platforms with reliable TSC,
	 * as that is the only way backwards_tsc is set above.  Also note
	 * that this runs for ALL vcpus, which is not a bug; all VCPUs should
	 * have the same delta_cyc adjustment applied if backwards_tsc
	 * is detected.  Note further, this adjustment is only done once,
	 * as we reset last_host_tsc on all VCPUs to stop this from being
	 * called multiple times (one for each physical CPU bringup).
	 *
	 * Platforms with unreliable TSCs don't have to deal with this, they
	 * will be compensated by the logic in vcpu_load, which sets the TSC to
	 * catchup mode.  This will catchup all VCPUs to real time, but cannot
	 * guarantee that they stay in perfect synchronization.
	 */
	if (backwards_tsc) {
		u64 delta_cyc = max_tsc - local_tsc;
		list_for_each_entry(kvm, &vm_list, vm_list) {
			kvm_for_each_vcpu(i, vcpu, kvm) {
				vcpu->arch.tsc_offset_adjustment += delta_cyc;
				vcpu->arch.last_host_tsc = local_tsc;
				set_bit(KVM_REQ_MASTERCLOCK_UPDATE,
					&vcpu->requests);
			}

			/*
			 * We have to disable TSC offset matching.. if you were
			 * booting a VM while issuing an S4 host suspend....
			 * you may have some problem.  Solving this issue is
			 * left as an exercise to the reader.
			 */
			kvm->arch.last_tsc_nsec = 0;
			kvm->arch.last_tsc_write = 0;
		}

	}
	return 0;
}

void kvm_arch_hardware_disable(void *garbage)
{
	kvm_x86_ops->hardware_disable(garbage);
	drop_user_return_notifiers(garbage);
}

int kvm_arch_hardware_setup(void)
{
	return kvm_x86_ops->hardware_setup();
}

void kvm_arch_hardware_unsetup(void)
{
	kvm_x86_ops->hardware_unsetup();
}

void kvm_arch_check_processor_compat(void *rtn)
{
	kvm_x86_ops->check_processor_compatibility(rtn);
}

bool kvm_vcpu_compatible(struct kvm_vcpu *vcpu)
{
	return irqchip_in_kernel(vcpu->kvm) == (vcpu->arch.apic != NULL);
}

struct static_key kvm_no_apic_vcpu __read_mostly;

int kvm_arch_vcpu_init(struct kvm_vcpu *vcpu)
{
	struct page *page;
	struct kvm *kvm;
	int r;

	BUG_ON(vcpu->kvm == NULL);
	kvm = vcpu->kvm;

	vcpu->arch.emulate_ctxt.ops = &emulate_ops;
	if (!irqchip_in_kernel(kvm) || kvm_vcpu_is_bsp(vcpu))
		vcpu->arch.mp_state = KVM_MP_STATE_RUNNABLE;
	else
		vcpu->arch.mp_state = KVM_MP_STATE_UNINITIALIZED;

	page = alloc_page(GFP_KERNEL | __GFP_ZERO);
	if (!page) {
		r = -ENOMEM;
		goto fail;
	}
	vcpu->arch.pio_data = page_address(page);

	kvm_set_tsc_khz(vcpu, max_tsc_khz);

	r = kvm_mmu_create(vcpu);
	if (r < 0)
		goto fail_free_pio_data;

	if (irqchip_in_kernel(kvm)) {
		r = kvm_create_lapic(vcpu);
		if (r < 0)
			goto fail_mmu_destroy;
	} else
		static_key_slow_inc(&kvm_no_apic_vcpu);

	vcpu->arch.mce_banks = kzalloc(KVM_MAX_MCE_BANKS * sizeof(u64) * 4,
				       GFP_KERNEL);
	if (!vcpu->arch.mce_banks) {
		r = -ENOMEM;
		goto fail_free_lapic;
	}
	vcpu->arch.mcg_cap = KVM_MAX_MCE_BANKS;

	if (!zalloc_cpumask_var(&vcpu->arch.wbinvd_dirty_mask, GFP_KERNEL))
		goto fail_free_mce_banks;

	r = fx_init(vcpu);
	if (r)
		goto fail_free_wbinvd_dirty_mask;

	vcpu->arch.ia32_tsc_adjust_msr = 0x0;
	vcpu->arch.pv_time_enabled = false;
	kvm_async_pf_hash_reset(vcpu);
	kvm_pmu_init(vcpu);

	return 0;
fail_free_wbinvd_dirty_mask:
	free_cpumask_var(vcpu->arch.wbinvd_dirty_mask);
fail_free_mce_banks:
	kfree(vcpu->arch.mce_banks);
fail_free_lapic:
	kvm_free_lapic(vcpu);
fail_mmu_destroy:
	kvm_mmu_destroy(vcpu);
fail_free_pio_data:
	free_page((unsigned long)vcpu->arch.pio_data);
fail:
	return r;
}

void kvm_arch_vcpu_uninit(struct kvm_vcpu *vcpu)
{
	int idx;

	kvm_pmu_destroy(vcpu);
	kfree(vcpu->arch.mce_banks);
	kvm_free_lapic(vcpu);
	idx = srcu_read_lock(&vcpu->kvm->srcu);
	kvm_mmu_destroy(vcpu);
	srcu_read_unlock(&vcpu->kvm->srcu, idx);
	free_page((unsigned long)vcpu->arch.pio_data);
	if (!irqchip_in_kernel(vcpu->kvm))
		static_key_slow_dec(&kvm_no_apic_vcpu);
}

int kvm_arch_init_vm(struct kvm *kvm, unsigned long type)
{
	if (type)
		return -EINVAL;

	INIT_LIST_HEAD(&kvm->arch.active_mmu_pages);
	INIT_LIST_HEAD(&kvm->arch.assigned_dev_head);

	/* Reserve bit 0 of irq_sources_bitmap for userspace irq source */
	set_bit(KVM_USERSPACE_IRQ_SOURCE_ID, &kvm->arch.irq_sources_bitmap);
	/* Reserve bit 1 of irq_sources_bitmap for irqfd-resampler */
	set_bit(KVM_IRQFD_RESAMPLE_IRQ_SOURCE_ID,
		&kvm->arch.irq_sources_bitmap);

	raw_spin_lock_init(&kvm->arch.tsc_write_lock);
	mutex_init(&kvm->arch.apic_map_lock);
	spin_lock_init(&kvm->arch.pvclock_gtod_sync_lock);

	pvclock_update_vm_gtod_copy(kvm);

	return 0;
}

static void kvm_unload_vcpu_mmu(struct kvm_vcpu *vcpu)
{
	int r;
	r = vcpu_load(vcpu);
	BUG_ON(r);
	kvm_mmu_unload(vcpu);
	vcpu_put(vcpu);
}

static void kvm_free_vcpus(struct kvm *kvm)
{
	unsigned int i;
	struct kvm_vcpu *vcpu;

	/*
	 * Unpin any mmu pages first.
	 */
	kvm_for_each_vcpu(i, vcpu, kvm) {
		kvm_clear_async_pf_completion_queue(vcpu);
		kvm_unload_vcpu_mmu(vcpu);
	}
	kvm_for_each_vcpu(i, vcpu, kvm)
		kvm_arch_vcpu_free(vcpu);

	mutex_lock(&kvm->lock);
	for (i = 0; i < atomic_read(&kvm->online_vcpus); i++)
		kvm->vcpus[i] = NULL;

	atomic_set(&kvm->online_vcpus, 0);
	mutex_unlock(&kvm->lock);
}

void kvm_arch_sync_events(struct kvm *kvm)
{
	kvm_free_all_assigned_devices(kvm);
	kvm_free_pit(kvm);
}

void kvm_arch_destroy_vm(struct kvm *kvm)
{
	kvm_iommu_unmap_guest(kvm);
	kfree(kvm->arch.vpic);
	kfree(kvm->arch.vioapic);
	kvm_free_vcpus(kvm);
	if (kvm->arch.apic_access_page)
		put_page(kvm->arch.apic_access_page);
	if (kvm->arch.ept_identity_pagetable)
		put_page(kvm->arch.ept_identity_pagetable);
	kfree(rcu_dereference_check(kvm->arch.apic_map, 1));
}

void kvm_arch_free_memslot(struct kvm_memory_slot *free,
			   struct kvm_memory_slot *dont)
{
	int i;

	for (i = 0; i < KVM_NR_PAGE_SIZES; ++i) {
		if (!dont || free->arch.rmap[i] != dont->arch.rmap[i]) {
			kvm_kvfree(free->arch.rmap[i]);
			free->arch.rmap[i] = NULL;
		}
		if (i == 0)
			continue;

		if (!dont || free->arch.lpage_info[i - 1] !=
			     dont->arch.lpage_info[i - 1]) {
			kvm_kvfree(free->arch.lpage_info[i - 1]);
			free->arch.lpage_info[i - 1] = NULL;
		}
	}
}

int kvm_arch_create_memslot(struct kvm_memory_slot *slot, unsigned long npages)
{
	int i;

	for (i = 0; i < KVM_NR_PAGE_SIZES; ++i) {
		unsigned long ugfn;
		int lpages;
		int level = i + 1;

		lpages = gfn_to_index(slot->base_gfn + npages - 1,
				      slot->base_gfn, level) + 1;

		slot->arch.rmap[i] =
			kvm_kvzalloc(lpages * sizeof(*slot->arch.rmap[i]));
		if (!slot->arch.rmap[i])
			goto out_free;
		if (i == 0)
			continue;

		slot->arch.lpage_info[i - 1] = kvm_kvzalloc(lpages *
					sizeof(*slot->arch.lpage_info[i - 1]));
		if (!slot->arch.lpage_info[i - 1])
			goto out_free;

		if (slot->base_gfn & (KVM_PAGES_PER_HPAGE(level) - 1))
			slot->arch.lpage_info[i - 1][0].write_count = 1;
		if ((slot->base_gfn + npages) & (KVM_PAGES_PER_HPAGE(level) - 1))
			slot->arch.lpage_info[i - 1][lpages - 1].write_count = 1;
		ugfn = slot->userspace_addr >> PAGE_SHIFT;
		/*
		 * If the gfn and userspace address are not aligned wrt each
		 * other, or if explicitly asked to, disable large page
		 * support for this slot
		 */
		if ((slot->base_gfn ^ ugfn) & (KVM_PAGES_PER_HPAGE(level) - 1) ||
		    !kvm_largepages_enabled()) {
			unsigned long j;

			for (j = 0; j < lpages; ++j)
				slot->arch.lpage_info[i - 1][j].write_count = 1;
		}
	}

	return 0;

out_free:
	for (i = 0; i < KVM_NR_PAGE_SIZES; ++i) {
		kvm_kvfree(slot->arch.rmap[i]);
		slot->arch.rmap[i] = NULL;
		if (i == 0)
			continue;

		kvm_kvfree(slot->arch.lpage_info[i - 1]);
		slot->arch.lpage_info[i - 1] = NULL;
	}
	return -ENOMEM;
}

int kvm_arch_prepare_memory_region(struct kvm *kvm,
				struct kvm_memory_slot *memslot,
				struct kvm_memory_slot old,
				struct kvm_userspace_memory_region *mem,
				bool user_alloc)
{
	int npages = memslot->npages;

	/*
	 * Only private memory slots need to be mapped here since
	 * KVM_SET_MEMORY_REGION ioctl is no longer supported.
	 */
	if ((memslot->id >= KVM_USER_MEM_SLOTS) && npages && !old.npages) {
		unsigned long userspace_addr;

		/*
		 * MAP_SHARED to prevent internal slot pages from being moved
		 * by fork()/COW.
		 */
		userspace_addr = vm_mmap(NULL, 0, npages * PAGE_SIZE,
					 PROT_READ | PROT_WRITE,
					 MAP_SHARED | MAP_ANONYMOUS, 0);

		if (IS_ERR((void *)userspace_addr))
			return PTR_ERR((void *)userspace_addr);

		memslot->userspace_addr = userspace_addr;
	}

	return 0;
}

void kvm_arch_commit_memory_region(struct kvm *kvm,
				struct kvm_userspace_memory_region *mem,
				struct kvm_memory_slot old,
				bool user_alloc)
{

	int nr_mmu_pages = 0, npages = mem->memory_size >> PAGE_SHIFT;

	if ((mem->slot >= KVM_USER_MEM_SLOTS) && old.npages && !npages) {
		int ret;

		ret = vm_munmap(old.userspace_addr,
				old.npages * PAGE_SIZE);
		if (ret < 0)
			printk(KERN_WARNING
			       "kvm_vm_ioctl_set_memory_region: "
			       "failed to munmap memory\n");
	}

	if (!kvm->arch.n_requested_mmu_pages)
		nr_mmu_pages = kvm_mmu_calculate_mmu_pages(kvm);

	if (nr_mmu_pages)
		kvm_mmu_change_mmu_pages(kvm, nr_mmu_pages);
	/*
	 * Write protect all pages for dirty logging.
	 * Existing largepage mappings are destroyed here and new ones will
	 * not be created until the end of the logging.
	 */
	if (npages && (mem->flags & KVM_MEM_LOG_DIRTY_PAGES))
		kvm_mmu_slot_remove_write_access(kvm, mem->slot);
	/*
	 * If memory slot is created, or moved, we need to clear all
	 * mmio sptes.
	 */
	if (npages && old.base_gfn != mem->guest_phys_addr >> PAGE_SHIFT) {
		kvm_mmu_zap_all(kvm);
		kvm_reload_remote_mmus(kvm);
	}
}

void kvm_arch_flush_shadow_all(struct kvm *kvm)
{
	kvm_mmu_zap_all(kvm);
	kvm_reload_remote_mmus(kvm);
}

void kvm_arch_flush_shadow_memslot(struct kvm *kvm,
				   struct kvm_memory_slot *slot)
{
	kvm_arch_flush_shadow_all(kvm);
}

int kvm_arch_vcpu_runnable(struct kvm_vcpu *vcpu)
{
	return (vcpu->arch.mp_state == KVM_MP_STATE_RUNNABLE &&
		!vcpu->arch.apf.halted)
		|| !list_empty_careful(&vcpu->async_pf.done)
		|| vcpu->arch.mp_state == KVM_MP_STATE_SIPI_RECEIVED
		|| atomic_read(&vcpu->arch.nmi_queued) ||
		(kvm_arch_interrupt_allowed(vcpu) &&
		 kvm_cpu_has_interrupt(vcpu));
}

int kvm_arch_vcpu_should_kick(struct kvm_vcpu *vcpu)
{
	return kvm_vcpu_exiting_guest_mode(vcpu) == IN_GUEST_MODE;
}

int kvm_arch_interrupt_allowed(struct kvm_vcpu *vcpu)
{
	return kvm_x86_ops->interrupt_allowed(vcpu);
}

bool kvm_is_linear_rip(struct kvm_vcpu *vcpu, unsigned long linear_rip)
{
	unsigned long current_rip = kvm_rip_read(vcpu) +
		get_segment_base(vcpu, VCPU_SREG_CS);

	return current_rip == linear_rip;
}
EXPORT_SYMBOL_GPL(kvm_is_linear_rip);

unsigned long kvm_get_rflags(struct kvm_vcpu *vcpu)
{
	unsigned long rflags;

	rflags = kvm_x86_ops->get_rflags(vcpu);
	if (vcpu->guest_debug & KVM_GUESTDBG_SINGLESTEP)
		rflags &= ~X86_EFLAGS_TF;
	return rflags;
}
EXPORT_SYMBOL_GPL(kvm_get_rflags);

void kvm_set_rflags(struct kvm_vcpu *vcpu, unsigned long rflags)
{
	if (vcpu->guest_debug & KVM_GUESTDBG_SINGLESTEP &&
	    kvm_is_linear_rip(vcpu, vcpu->arch.singlestep_rip))
		rflags |= X86_EFLAGS_TF;
	kvm_x86_ops->set_rflags(vcpu, rflags);
	kvm_make_request(KVM_REQ_EVENT, vcpu);
}
EXPORT_SYMBOL_GPL(kvm_set_rflags);

void kvm_arch_async_page_ready(struct kvm_vcpu *vcpu, struct kvm_async_pf *work)
{
	int r;

	if ((vcpu->arch.mmu.direct_map != work->arch.direct_map) ||
	      is_error_page(work->page))
		return;

	r = kvm_mmu_reload(vcpu);
	if (unlikely(r))
		return;

	if (!vcpu->arch.mmu.direct_map &&
	      work->arch.cr3 != vcpu->arch.mmu.get_cr3(vcpu))
		return;

	vcpu->arch.mmu.page_fault(vcpu, work->gva, 0, true);
}

static inline u32 kvm_async_pf_hash_fn(gfn_t gfn)
{
	return hash_32(gfn & 0xffffffff, order_base_2(ASYNC_PF_PER_VCPU));
}

static inline u32 kvm_async_pf_next_probe(u32 key)
{
	return (key + 1) & (roundup_pow_of_two(ASYNC_PF_PER_VCPU) - 1);
}

static void kvm_add_async_pf_gfn(struct kvm_vcpu *vcpu, gfn_t gfn)
{
	u32 key = kvm_async_pf_hash_fn(gfn);

	while (vcpu->arch.apf.gfns[key] != ~0)
		key = kvm_async_pf_next_probe(key);

	vcpu->arch.apf.gfns[key] = gfn;
}

static u32 kvm_async_pf_gfn_slot(struct kvm_vcpu *vcpu, gfn_t gfn)
{
	int i;
	u32 key = kvm_async_pf_hash_fn(gfn);

	for (i = 0; i < roundup_pow_of_two(ASYNC_PF_PER_VCPU) &&
		     (vcpu->arch.apf.gfns[key] != gfn &&
		      vcpu->arch.apf.gfns[key] != ~0); i++)
		key = kvm_async_pf_next_probe(key);

	return key;
}

bool kvm_find_async_pf_gfn(struct kvm_vcpu *vcpu, gfn_t gfn)
{
	return vcpu->arch.apf.gfns[kvm_async_pf_gfn_slot(vcpu, gfn)] == gfn;
}

static void kvm_del_async_pf_gfn(struct kvm_vcpu *vcpu, gfn_t gfn)
{
	u32 i, j, k;

	i = j = kvm_async_pf_gfn_slot(vcpu, gfn);
	while (true) {
		vcpu->arch.apf.gfns[i] = ~0;
		do {
			j = kvm_async_pf_next_probe(j);
			if (vcpu->arch.apf.gfns[j] == ~0)
				return;
			k = kvm_async_pf_hash_fn(vcpu->arch.apf.gfns[j]);
			/*
			 * k lies cyclically in ]i,j]
			 * |    i.k.j |
			 * |....j i.k.| or  |.k..j i...|
			 */
		} while ((i <= j) ? (i < k && k <= j) : (i < k || k <= j));
		vcpu->arch.apf.gfns[i] = vcpu->arch.apf.gfns[j];
		i = j;
	}
}

static int apf_put_user(struct kvm_vcpu *vcpu, u32 val)
{

	return kvm_write_guest_cached(vcpu->kvm, &vcpu->arch.apf.data, &val,
				      sizeof(val));
}

void kvm_arch_async_page_not_present(struct kvm_vcpu *vcpu,
				     struct kvm_async_pf *work)
{
	struct x86_exception fault;

	trace_kvm_async_pf_not_present(work->arch.token, work->gva);
	kvm_add_async_pf_gfn(vcpu, work->arch.gfn);

	if (!(vcpu->arch.apf.msr_val & KVM_ASYNC_PF_ENABLED) ||
	    (vcpu->arch.apf.send_user_only &&
	     kvm_x86_ops->get_cpl(vcpu) == 0))
		kvm_make_request(KVM_REQ_APF_HALT, vcpu);
	else if (!apf_put_user(vcpu, KVM_PV_REASON_PAGE_NOT_PRESENT)) {
		fault.vector = PF_VECTOR;
		fault.error_code_valid = true;
		fault.error_code = 0;
		fault.nested_page_fault = false;
		fault.address = work->arch.token;
		kvm_inject_page_fault(vcpu, &fault);
	}
}

void kvm_arch_async_page_present(struct kvm_vcpu *vcpu,
				 struct kvm_async_pf *work)
{
	struct x86_exception fault;

	trace_kvm_async_pf_ready(work->arch.token, work->gva);
	if (is_error_page(work->page))
		work->arch.token = ~0; /* broadcast wakeup */
	else
		kvm_del_async_pf_gfn(vcpu, work->arch.gfn);

	if ((vcpu->arch.apf.msr_val & KVM_ASYNC_PF_ENABLED) &&
	    !apf_put_user(vcpu, KVM_PV_REASON_PAGE_READY)) {
		fault.vector = PF_VECTOR;
		fault.error_code_valid = true;
		fault.error_code = 0;
		fault.nested_page_fault = false;
		fault.address = work->arch.token;
		kvm_inject_page_fault(vcpu, &fault);
	}
	vcpu->arch.apf.halted = false;
	vcpu->arch.mp_state = KVM_MP_STATE_RUNNABLE;
}

bool kvm_arch_can_inject_async_page_present(struct kvm_vcpu *vcpu)
{
	if (!(vcpu->arch.apf.msr_val & KVM_ASYNC_PF_ENABLED))
		return true;
	else
		return !kvm_event_needs_reinjection(vcpu) &&
			kvm_x86_ops->interrupt_allowed(vcpu);
}

EXPORT_TRACEPOINT_SYMBOL_GPL(kvm_exit);
EXPORT_TRACEPOINT_SYMBOL_GPL(kvm_inj_virq);
EXPORT_TRACEPOINT_SYMBOL_GPL(kvm_page_fault);
EXPORT_TRACEPOINT_SYMBOL_GPL(kvm_msr);
EXPORT_TRACEPOINT_SYMBOL_GPL(kvm_cr);
EXPORT_TRACEPOINT_SYMBOL_GPL(kvm_nested_vmrun);
EXPORT_TRACEPOINT_SYMBOL_GPL(kvm_nested_vmexit);
EXPORT_TRACEPOINT_SYMBOL_GPL(kvm_nested_vmexit_inject);
EXPORT_TRACEPOINT_SYMBOL_GPL(kvm_nested_intr_vmexit);
EXPORT_TRACEPOINT_SYMBOL_GPL(kvm_invlpga);
EXPORT_TRACEPOINT_SYMBOL_GPL(kvm_skinit);
EXPORT_TRACEPOINT_SYMBOL_GPL(kvm_nested_intercepts);<|MERGE_RESOLUTION|>--- conflicted
+++ resolved
@@ -1952,20 +1952,10 @@
 			break;
 
 		gpa_offset = data & ~(PAGE_MASK | 1);
-<<<<<<< HEAD
-
-		/* Check that the address is 32-byte aligned. */
-		if (gpa_offset & (sizeof(struct pvclock_vcpu_time_info) - 1))
-			break;
-
-		if (kvm_gfn_to_hva_cache_init(vcpu->kvm,
-		     &vcpu->arch.pv_time, data & ~1ULL))
-=======
 
 		if (kvm_gfn_to_hva_cache_init(vcpu->kvm,
 		     &vcpu->arch.pv_time, data & ~1ULL,
 		     sizeof(struct pvclock_vcpu_time_info)))
->>>>>>> 775c4f66
 			vcpu->arch.pv_time_enabled = false;
 		else
 			vcpu->arch.pv_time_enabled = true;
