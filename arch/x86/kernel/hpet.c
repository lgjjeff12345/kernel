--- conflicted
+++ resolved
@@ -827,13 +827,6 @@
 	if (!hpet_cfg_working())
 		goto out_nohpet;
 
-<<<<<<< HEAD
-	/* Validate that the counter is counting */
-	if (!hpet_counting())
-		goto out_nohpet;
-
-=======
->>>>>>> bb831786
 	/*
 	 * Read the period and check for a sane value:
 	 */
@@ -899,9 +892,6 @@
 	}
 	hpet_print_config();
 
-<<<<<<< HEAD
-	clocksource_register_hz(&clocksource_hpet, (u32)hpet_freq);
-=======
 	/*
 	 * Validate that the counter is counting. This needs to be done
 	 * after sanitizing the config registers to properly deal with
@@ -909,7 +899,6 @@
 	 */
 	if (!hpet_counting())
 		goto out_nohpet;
->>>>>>> bb831786
 
 	clocksource_register_hz(&clocksource_hpet, (u32)hpet_freq);
 
