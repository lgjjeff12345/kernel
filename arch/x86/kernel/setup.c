--- conflicted
+++ resolved
@@ -986,12 +986,8 @@
 	 */
 	acpi_boot_init();
 
-<<<<<<< HEAD
 	sfi_init();
 
-#if defined(CONFIG_X86_MPPARSE) || defined(CONFIG_X86_VISWS)
-=======
->>>>>>> 78f28b7c
 	/*
 	 * get boot-time SMP configuration:
 	 */
